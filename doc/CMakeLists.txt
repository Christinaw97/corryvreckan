--- conflicted
+++ resolved
@@ -106,17 +106,14 @@
             IMAGES
             logo.png
             cc-by.png
-<<<<<<< HEAD
             usermanual/figures/trackChi2ndof_goodexample.pdf
             usermanual/figures/residualX_goodexample.pdf
             usermanual/figures/correlationX_goodexample.pdf
-=======
             usermanual/figures/datadrivenandframebased.png
             usermanual/figures/datadrivendevice.png
             usermanual/figures/framebaseddevice.png
             usermanual/figures/reconstruction-chain-simple.png
             usermanual/figures/reconstruction-chain-complicated.png
->>>>>>> 82ac9e88
             INPUTS
             usermanual/chapters/introduction.tex
             usermanual/chapters/installation.tex
