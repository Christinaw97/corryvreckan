--- conflicted
+++ resolved
@@ -17,193 +17,7 @@
 import misc
 import time, multiprocessing
 
-<<<<<<< HEAD
 def runCorryvreckanLocally(filename, jobtask, silent):
-=======
-def parseIntegerString(inputstr=""):
-    """
-    return a list of selected values when a string in the form:
-    1-4,6
-    would return:
-    1,2,3,4,6
-    as expected...
-    (from http://thoughtsbyclayg.blogspot.de/2008/10/parsing-list-of-numbers-in-python.html)
-
-    Modified such that it returns a list of strings
-    if the conversion to integer fails, e.g.
-    "10ns, 20ns"
-    would return:
-    "10ns", "20ns"
-    """
-    selection = list()
-    # tokens are comma separated values
-    tokens = [substring.strip() for substring in inputstr.split(',')]
-    for i in tokens:
-        try:
-            # typically tokens are plain old integers
-            selection.append(int(i))
-        except ValueError:
-            try:
-                # if not, then it might be a range
-                token = [int(k.strip()) for k in i.split('-')]
-                if len(token) > 1:
-                    token.sort()
-                    # we have items separated by a dash
-                    # try to build a valid range
-                    first = token[0]
-                    last = token[len(token)-1]
-                    for value in range(first, last+1):
-                        selection.append(value)
-            except ValueError:
-                # if not treat as string, not integer
-                selection.append(i)
-    return selection # end parseIntegerString
-
-def ireplace(old, new, text):
-    """
-    case insensitive search and replace function searching through string and returning the filtered string
-    (based on http://stackoverflow.com/a/4773614)
-
-    """
-    idx = 0
-    occur = 0
-    while idx < len(text):
-        index_l = text.lower().find(old.lower(), idx)
-        if index_l == -1:
-            if occur == 0:
-                raise EOFError("Could not find string "+old)
-            return text
-        text = text[:index_l] + new + text[index_l + len(old):]
-        idx = index_l + len(new)
-        occur = occur+1
-    if occur == 0:
-        raise EOFError("Could not find string "+old)
-    return text
-
-
-def loadparamsfromcsv(csvfilename, runs):
-    """ Load and parse the csv file for the given set of runs and
-    return nested dictionary: a collection of dictionaries, one for
-    each csv row matching a run number.
-
-    """
-    import csv
-    import os.path
-    from sys import exit # use sys.exit instead of built-in exit (latter raises exception)
-
-    class CommentedFile:
-        """ Decorator for text files: filters out comments (i.e. first char of line #)
-        Based on http://www.mfasold.net/blog/2010/02/python-recipe-read-csvtsv-textfiles-and-ignore-comment-lines/
-
-        """
-        def __init__(self, f, commentstring="#"):
-            self.f = f
-            self.commentstring = commentstring
-            self.linecount = 0
-        def rewind(self):
-            self.f.seek(0)
-            self.linecount = 0
-        def __next__(self):
-            line = self.f.__next__()
-            self.linecount += 1
-            while line.startswith(self.commentstring) or not line.strip(): # test if line commented or empty
-                line = self.f.__next__()
-                self.linecount += 1
-            return str(line)
-        def __iter__(self):
-            return self
-
-    log = logging.getLogger('jobsub')
-    parameters_csv = {} # store all information needed from the csv file
-    if csvfilename is None:
-        return parameters_csv # if no file name given, return empty collection here
-    if not os.path.isfile(csvfilename): # check if file exists
-        log.error("Could not find the specified csv file '"+csvfilename+"'!")
-        exit(1)
-    try:
-        log.debug("Opening csv file '"+csvfilename+"'.")
-        csvfile = open(csvfilename, 'rt')
-        filteredfile = CommentedFile(csvfile)
-
-        try:
-            # construct a sample for the csv format sniffer:
-            sample = ""
-            try:
-                while (len(sample)<1024):
-                    sample += filteredfile.__next__()
-            except StopIteration:
-                log.debug("End of csv file reached, sample limited to " + str(len(sample))+ " bytes")
-            dialect = csv.Sniffer().sniff(sample) # test csv file format details
-            dialect.escapechar = "\\"
-            log.debug("Determined the CSV dialect as follows: delimiter=%s, doublequote=%s, escapechar=%s, lineterminator=%s, quotechar=%s , quoting=%s, skipinitialspace=%s", dialect.delimiter, dialect.doublequote, dialect.escapechar, list(ord(c) for c in dialect.lineterminator), dialect.quotechar, dialect.quoting, dialect.skipinitialspace)
-            filteredfile.rewind() # back to beginning of file
-            reader = csv.DictReader(filteredfile, dialect=dialect) # now process CSV file contents here and load them into memory
-            reader.__next__() # python requires an actual read access before filling 'DictReader.fieldnames'
-
-            log.debug("CSV file contains the header info: %s", reader.fieldnames)
-            try:
-                reader.fieldnames = [field.lower() for field in reader.fieldnames] # convert to lower case keys to avoid confusion
-                reader.fieldnames = [field.strip() for field in reader.fieldnames] # remove leading and trailing white space
-            except TypeError:
-                log.error("Could not process the CSV file header information. csv.DictReader returned fieldnames: %s", reader.fieldnames)
-                exit(1)
-            if not "runnumber" in reader.fieldnames: # verify that we have a column "runnumber"
-                log.error("Could not find a column with header label 'RunNumber' in file '"+csvfilename+"'!")
-                exit(1)
-            if "" in reader.fieldnames:
-                log.warning("Column without header label encountered in csv file '"+csvfilename+"'!")
-            log.info("Successfully loaded csv file'"+csvfilename+"'.")
-            # first: search through csv file to find corresponding runnumber entry line for every run
-            filteredfile.rewind() # back to beginning of file
-            reader.__next__()   # .. and skip the header line
-            missingRuns = list(runs) # list of runs to look for in csv file
-
-            cnt = 0
-            for row in reader: # loop over all rows once
-                try:
-                    cnt += 1
-                    for run in missingRuns: # check all runs if runnumber matches
-                        if int(row["runnumber"]) == run:
-                            log.debug("Found entry in csv file for run "+str(run)+" on line "+ str(filteredfile.linecount))
-                            missingRuns.remove(run)
-                    parameters_csv[cnt-1] = {} # start counting at 0
-                    parameters_csv[cnt-1].update(row) # start counting at 0
-                except ValueError: # int conversion error
-                    log.warning("Could not interpret run number on line "+str(filteredfile.linecount)+" in file '"+csvfilename+"'.")
-                    continue
-            if len(missingRuns)==0:
-                log.debug("Found at least one line for each run we were searching for.")
-
-            log.debug("Searched over "+str(filteredfile.linecount)+" lines in file '"+csvfilename+"'.")
-            if not len(missingRuns)==0:
-                log.error("Could not find an entry for the following run numbers in '"+csvfilename+"': "+', '.join(map(str, missingRuns)))
-        finally:
-            csvfile.close()
-    except csv.Error as e:
-        log.error("Problem loading the csv file '"+csvfilename+"': %s"%e)
-        exit(1)
-    return parameters_csv
-
-def checkSteer(sstring):
-    """ Check string for any occurrence of @.*@ and return boolean. """
-    log = logging.getLogger('jobsub')
-    import re
-    hits = re.findall("@.*@", sstring)
-    if hits:
-        log.error ("Missing configuration parameters: "+', '.join(map(str, hits)))
-        return False
-    else:
-        return True
-
-def check_program(name):
-    """ Searches PATH environment variable for executable given by parameter """
-    import os
-    for dir in os.environ['PATH'].split(os.pathsep):
-        prog = os.path.join(dir, name)
-        if os.path.exists(prog): return prog
-
-def runCorryvreckan(filenamebase, jobtask, silent):
->>>>>>> d48e7d09
     """ Runs Corryvreckan and stores log of output """
     import os
     from sys import exit # use sys.exit instead of built-in exit (latter raises exception)
@@ -483,7 +297,6 @@
     log.info("Will now start processing the following runs: "+', '.join(map(str, runs)))
     results = []
     for run in runs:
-<<<<<<< HEAD
         if keep_running['Sigint'] == 'seen':
             log.critical("Stopping to process remaining runs now")
             break  # if we received ctrl-c (SIGINT) we stop processing here
@@ -537,150 +350,6 @@
     signal.signal(signal.SIGINT, prevINTHandler)
     if log.error.counter>0:
         log.warning("There were "+str(log.error.counter)+" error messages reported")
-=======
-        n_repeat = 0 # counts how many times one run occurs in the config file with different configurations
-        i_repeat = 0 # repeat until i_repeat = n_repeat
-        while True: # break when not repeating the same run again
-            if keepRunning['Sigint'] == 'seen':
-                log.critical("Stopping to process remaining runs now")
-                break  # if we received ctrl-c (SIGINT) we stop processing here
-
-            if args.zfill:
-                runnr = str(run).zfill(args.zfill)
-            else:
-                runnr = str(run)
-            log.info ("Now generating configuration file for run number "+runnr+"..")
-
-            # When  running in subdirectories for every job, create it:
-            if args.subdir:
-                basedirectory = "run_"+runnr
-                if not os.path.exists(basedirectory):
-                    os.makedirs(basedirectory)
-
-                # Descend into subdirectory:
-                savedPath = os.getcwd()
-                os.chdir(basedirectory)
-
-            if parameters_csv:
-                for line in parameters_csv: # go through line by line
-                    # make a copy of the preprocessed steering file content
-                    steeringString = steeringStringBase
-                    # if we have a csv file we can parse, we will check for the runnumber and replace any
-                    # variables identified by the csv header by the run specific value
-
-                    try:
-                        if parameters_csv[line]["runnumber"] != runnr:
-                            continue
-                        appendix = '' # empty string if one run is analysed only once
-                        for field in parameters_csv[line].keys():
-
-                            # prepare empty list in case of a set or range of parameters like {10,12}
-                            current_parameter = list()
-
-                            log.debug("Next parameter: %s", parameters_csv[line][field])
-                            log.debug("parameters_csv[line][field][0] = %s", parameters_csv[line][field][0])
-                            # remove all whitespaces from beginning and end of string (not in the middle)
-                            parameters_csv[line][field] = parameters_csv[line][field].strip()
-                            if parameters_csv[line][field][0] == '{':
-                                log.debug("Found open bracket, look for matching close bracket.")
-                                if parameters_csv[line][field][-1] == '}':
-                                    log.debug("Found matching close bracket, Interpret as range or set of parameters.")
-                                    # remove curly brackets:
-                                    parameter_field = parameters_csv[line][field].strip("{}")
-                                    # Check if csv field contains "," or "-", i.e. a set or range of values
-                                    # If not, no conversion is required (or even possible in case of file paths etc.)
-                                    # If yes, call parseIntegerString() and create multiple configuration files.
-                                    if any(delimiter in parameter_field for delimiter in [',','-']):
-                                        current_parameter = parseIntegerString(parameter_field)
-                                        n_repeat = len(current_parameter)
-                                        log.debug("Found delimiter for '%s'", field)
-                                    else:
-                                        # current_parameter needs to be a list to get len(list) = 1
-                                        current_parameter.append(parameters_csv[line][field])
-                                        log.debug("No delimiter found for '%s'", field)
-                                else:
-                                    log.error("No matching close bracket found. Please update CSV file.")
-                                    exit(1)
-
-                            else:
-                                log.debug("No bracket found, interpret as one string.")
-                                current_parameter.append(parameters_csv[line][field])
-
-                            log.debug("current_parameter has length %d", len(current_parameter))
-                            # check if we actually find all parameters from the csv file in the steering file - warn if not
-                            log.debug("Parsing steering file for csv field name '%s'", field)
-                            try:
-                                # check that the field name is not empty and do not yet replace the runnumber
-                                if not field == "":
-                                    if len(current_parameter) == 1:
-                                        steeringString = ireplace("@" + field + "@", parameters_csv[line][field], steeringString)
-                                    else:
-                                        log.debug("list index, n_repeat = '%d', i_repeat = '%d'", n_repeat, i_repeat)
-                                        steeringString = ireplace("@" + field + "@", str(current_parameter[i_repeat]), steeringString)
-                                        appendix = appendix + '_' +field + str(current_parameter[i_repeat])
-                                        i_repeat += 1
-                                        log.debug("appendix is now '%s'", appendix)
-                            except EOFError:
-                                log.warning("Parameter '" + field + "' from the csv file was not found in the template file (already overwritten by config file parameters?)")
-                    except KeyError:
-                        log.warning("Run #" + runnr + " was not found in the specified CSV file - will skip this run! ")
-                        continue
-
-                    if not checkSteer(steeringString):
-                        return 1
-
-                    if args.htcondor_file:
-                        args.htcondor_file = os.path.abspath(args.htcondor_file)
-                        if not os.path.isfile(args.htcondor_file):
-                            log.critical("HTCondor submission parameters file '"+args.htcondor_file+"' not found!")
-                            return 1
-
-                    # update this line too
-                    log.debug ("Writing steering file for run %i", run)
-
-                    # Get "jobtask" as basename of the configuration file:
-                    jobtask = os.path.splitext(os.path.basename(args.conf_file))[0]
-                    # Write the steering file:
-                    basefilename = jobtask+"_run"+runnr+appendix
-                    log.info("basefilename = " + basefilename)
-                    steeringFile = open(basefilename+".conf", "w")
-
-                    try:
-                        steeringFile.write(steeringString)
-                    finally:
-                        steeringFile.close()
-
-                    # bail out if running a dry run
-                    if args.dry_run:
-                        log.info("Dry run: skipping Corryvreckan execution. Steering file written to "+basefilename+'.conf')
-                    elif args.htcondor_file:
-                        rcode = submitCondor(basefilename, args.htcondor_file, basefilename) # start HTCondor submission
-                        if rcode == 0:
-                            log.info("HTCondor job submitted")
-                        else:
-                            log.error("HTCondor submission returned with error code "+str(rcode))
-                    else:
-                        rcode = runCorryvreckan(basefilename, basefilename, args.silent) # start Corryvreckan execution
-                        if rcode == 0:
-                            log.info("Corryvreckan execution done")
-                        else:
-                            log.error("Corryvreckan returned with error code "+str(rcode))
-                        zipLogs(parameters["logpath"], basefilename)
-
-                    # Return to old directory:
-                    if args.subdir:
-                        os.chdir(savedPath)
-
-            if (i_repeat == n_repeat): # break the while loop
-                log.debug("Finished scanning run %d'.", run)
-                break
-            # end while true
-
-        # return to the previous signal handler
-        signal.signal(signal.SIGINT, prevINTHandler)
-        if log.error.counter>0:
-            log.warning("There were "+str(log.error.counter)+" error messages reported")
->>>>>>> d48e7d09
 
     return 0
 
