[W0013_D04]
number_of_pixels = 256,256
orientation = 10.7471deg,186.437deg,-1.33797deg
orientation_mode = "xyz"
pixel_pitch = 55um,55um
position = 923.402um,296.86um,0
<<<<<<< HEAD
spatial_resolution = 4um,4um
=======
resolution = 4um,4um
time_resolution=20ns
>>>>>>> 02ba5a48
type = "Timepix3"

[W0013_E03]
number_of_pixels = 256,256
orientation = 11.0172deg,186.658deg,-1.06937deg
orientation_mode = "xyz"
pixel_pitch = 55um,55um
position = -249.154um,408.592um,21.5mm
<<<<<<< HEAD
spatial_resolution = 4um,4um
=======
resolution = 4um,4um
time_resolution=20ns
>>>>>>> 02ba5a48
type = "Timepix3"

[W0013_G02]
number_of_pixels = 256,256
orientation = 10.3075deg,187.093deg,-1.64124deg
orientation_mode = "xyz"
pixel_pitch = 55um,55um
position = 43.482um,378.305um,43.5mm
<<<<<<< HEAD
spatial_resolution = 4um,4um
=======
resolution = 4um,4um
time_resolution=20ns
>>>>>>> 02ba5a48
type = "Timepix3"

[W0013_G03]
number_of_pixels = 256,256
orientation = 8.99544deg,8.99544deg,0
orientation_mode = "xyz"
pixel_pitch = 55um,55um
position = -0,-0,186.5mm
<<<<<<< HEAD
spatial_resolution = 4um,4um
=======
resolution = 4um,4um
time_resolution=20ns
>>>>>>> 02ba5a48
role = "reference"
type = "Timepix3"

[W0013_J05]
number_of_pixels = 256,256
orientation = 7.86184deg,9.84479deg,1.31121deg
orientation_mode = "xyz"
pixel_pitch = 55um,55um
position = 452.897um,-578.683um,208.5mm
<<<<<<< HEAD
spatial_resolution = 4um,4um
=======
resolution = 4um,4um
time_resolution=20ns
>>>>>>> 02ba5a48
type = "Timepix3"

[W0013_L09]
number_of_pixels = 256,256
orientation = 8.06547deg,10.0823deg,0.126337deg
orientation_mode = "xyz"
pixel_pitch = 55um,55um
position = -1.08498mm,-16.204um,231.5mm
<<<<<<< HEAD
spatial_resolution = 4um,4um
=======
resolution = 4um,4um
time_resolution=20ns
>>>>>>> 02ba5a48
type = "Timepix3"<|MERGE_RESOLUTION|>--- conflicted
+++ resolved
@@ -4,12 +4,8 @@
 orientation_mode = "xyz"
 pixel_pitch = 55um,55um
 position = 923.402um,296.86um,0
-<<<<<<< HEAD
 spatial_resolution = 4um,4um
-=======
-resolution = 4um,4um
-time_resolution=20ns
->>>>>>> 02ba5a48
+time_resolution = 20ns
 type = "Timepix3"
 
 [W0013_E03]
@@ -18,12 +14,8 @@
 orientation_mode = "xyz"
 pixel_pitch = 55um,55um
 position = -249.154um,408.592um,21.5mm
-<<<<<<< HEAD
 spatial_resolution = 4um,4um
-=======
-resolution = 4um,4um
-time_resolution=20ns
->>>>>>> 02ba5a48
+time_resolution = 20ns
 type = "Timepix3"
 
 [W0013_G02]
@@ -32,12 +24,8 @@
 orientation_mode = "xyz"
 pixel_pitch = 55um,55um
 position = 43.482um,378.305um,43.5mm
-<<<<<<< HEAD
 spatial_resolution = 4um,4um
-=======
-resolution = 4um,4um
-time_resolution=20ns
->>>>>>> 02ba5a48
+time_resolution = 20ns
 type = "Timepix3"
 
 [W0013_G03]
@@ -46,12 +34,8 @@
 orientation_mode = "xyz"
 pixel_pitch = 55um,55um
 position = -0,-0,186.5mm
-<<<<<<< HEAD
 spatial_resolution = 4um,4um
-=======
-resolution = 4um,4um
-time_resolution=20ns
->>>>>>> 02ba5a48
+time_resolution = 20ns
 role = "reference"
 type = "Timepix3"
 
@@ -61,12 +45,8 @@
 orientation_mode = "xyz"
 pixel_pitch = 55um,55um
 position = 452.897um,-578.683um,208.5mm
-<<<<<<< HEAD
 spatial_resolution = 4um,4um
-=======
-resolution = 4um,4um
-time_resolution=20ns
->>>>>>> 02ba5a48
+time_resolution = 20ns
 type = "Timepix3"
 
 [W0013_L09]
@@ -75,10 +55,6 @@
 orientation_mode = "xyz"
 pixel_pitch = 55um,55um
 position = -1.08498mm,-16.204um,231.5mm
-<<<<<<< HEAD
 spatial_resolution = 4um,4um
-=======
-resolution = 4um,4um
-time_resolution=20ns
->>>>>>> 02ba5a48
+time_resolution = 20ns
 type = "Timepix3"