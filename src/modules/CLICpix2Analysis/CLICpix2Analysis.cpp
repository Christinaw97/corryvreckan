--- conflicted
+++ resolved
@@ -200,21 +200,19 @@
         }
 
         // Discard tracks which are very close to the frame edges
-<<<<<<< HEAD
-        if(fabs(track->timestamp() - clipboard->get_persistent("eventEnd")) < m_timeCutFrameEdge) {
-            // Late edge - eventEnd points to the end of the frame`
-=======
         if(fabs(track->timestamp() - clipboard->get_persistent("currentTime")) < m_timeCutFrameEdge) {
             // Late edge - the currentTime has been updated by Timexpi3EventLoader to point to the end of the frame`
->>>>>>> efc7b9a6
             LOG(DEBUG) << " - track close to end of readout frame: "
-                       << Units::display(fabs(track->timestamp() - clipboard->get_persistent("eventEnd")), {"us", "ns"})
+                       << Units::display(fabs(track->timestamp() - clipboard->get_persistent("currentTime")), {"us", "ns"})
                        << " at " << Units::display(track->timestamp(), {"us"});
             continue;
-        } else if(fabs(track->timestamp() - clipboard->get_persistent("eventStart")) < m_timeCutFrameEdge) {
-            // Early edge - eventStart points to the beginning of the frame
+        } else if(fabs(track->timestamp() - clipboard->get_persistent("currentTime") +
+                       clipboard->get_persistent("eventLength")) < m_timeCutFrameEdge) {
+            // Early edge - subtract the eventLength from the current time to see the beginning of the frame
             LOG(DEBUG) << " - track close to start of readout frame: "
-                       << Units::display(fabs(track->timestamp() - clipboard->get_persistent("eventStart")), {"us", "ns"})
+                       << Units::display(fabs(track->timestamp() - clipboard->get_persistent("currentTime") +
+                                              clipboard->get_persistent("eventLength")),
+                                         {"us", "ns"})
                        << " at " << Units::display(track->timestamp(), {"us"});
             continue;
         }
