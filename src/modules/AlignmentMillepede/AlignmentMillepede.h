--- conflicted
+++ resolved
@@ -94,12 +94,7 @@
                           const unsigned int n,
                           const unsigned int m);
 
-<<<<<<< HEAD
         TrackVector m_alignmenttracks;
-        size_t m_numberOfTracksForAlignment;
-=======
-        Tracks m_alignmenttracks;
->>>>>>> b0d1b9a6
 
         /// Number of global derivatives
         unsigned int m_nagb;
