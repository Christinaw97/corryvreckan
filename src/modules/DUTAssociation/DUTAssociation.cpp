#include "DUTAssociation.h"

using namespace corryvreckan;
using namespace std;

DUTAssociation::DUTAssociation(Configuration config, std::shared_ptr<Detector> detector)
    : Module(std::move(config), detector), m_detector(detector) {

    timingCut = m_config.get<double>("timing_cut", Units::get<double>(200, "ns"));
    spatialCut = m_config.get<XYVector>("spatial_cut", 2 * m_detector->pitch());
    useClusterCentre = m_config.get<bool>("use_cluster_centre", true);
}

void DUTAssociation::initialise() {

    hX1X2 = new TH1D("hX1X2", "hX1X2; xdistance(cluster) - xdistance(closest pixel) [um]; # events", 2000, -1000, 1000);
    hY1Y2 = new TH1D("hY1Y2", "hY1Y2; ydistance(cluster) - ydistance(closest pixel) [um]; # events", 2000, -1000, 1000);
    hX1X2_1px =
        new TH1D("hX1X2_1px", "hX1X2_1px; xdistance(cluster) - xdistance(closest pixel) [um]; # events", 2000, -1000, 1000);
    hY1Y2_1px =
        new TH1D("hY1Y2_1px", "hY1Y2_1px; ydistance(cluster) - ydistance(closest pixel) [um]; # events", 2000, -1000, 1000);
    hX1X2_2px =
        new TH1D("hX1X2_2px", "hX1X2_2px; xdistance(cluster) - xdistance(closest pixel) [um]; # events", 2000, -1000, 1000);
    hY1Y2_2px =
        new TH1D("hY1Y2_2px", "hY1Y2_2px; ydistance(cluster) - ydistance(closest pixel) [um]; # events", 2000, -1000, 1000);
    hX1X2_3px =
        new TH1D("hX1X2_3px", "hX1X2_3px; xdistance(cluster) - xdistance(closest pixel) [um]; # events", 2000, -1000, 1000);
    hY1Y2_3px =
        new TH1D("hY1Y2_3px", "hY1Y2_3px; ydistance(cluster) - ydistance(closest pixel) [um]; # events", 2000, -1000, 1000);
}

void DUTAssociation::initialise() {
    // Cut flow histogram
    std::string title = m_detector->name() + ": number of tracks discarded by different cuts;cut type;clusters";
    hCutHisto = new TH1F("hCutHisto", title.c_str(), 2, 1, 3);
    hCutHisto->GetXaxis()->SetBinLabel(1, "Spatial");
    hCutHisto->GetXaxis()->SetBinLabel(2, "Timing");
}

StatusCode DUTAssociation::run(std::shared_ptr<Clipboard> clipboard) {

    // Get the tracks from the clipboard
    Tracks* tracks = reinterpret_cast<Tracks*>(clipboard->get("tracks"));
    if(tracks == nullptr) {
        LOG(DEBUG) << "No tracks on the clipboard";
        return StatusCode::Success;
    }

    // Get the DUT clusters from the clipboard
    Clusters* clusters = reinterpret_cast<Clusters*>(clipboard->get(m_detector->name(), "clusters"));
    if(clusters == nullptr) {
        LOG(DEBUG) << "No DUT clusters on the clipboard";
        return StatusCode::Success;
    }

    // Loop over all tracks
    for(auto& track : (*tracks)) {
        // Loop over all DUT clusters
        for(auto& cluster : (*clusters)) {
            // Check distance between track and cluster
            ROOT::Math::XYZPoint intercept = track->intercept(cluster->global().z());
<<<<<<< HEAD
            double xdistance = intercept.X() - cluster->global().x();
            double ydistance = intercept.Y() - cluster->global().y();
            if(abs(xdistance) > spatialCut.x() || abs(ydistance) > spatialCut.y()) {
                LOG(DEBUG) << "Discarding DUT cluster with distance (" << Units::display(abs(xdistance), {"um", "mm"}) << ","
                           << Units::display(abs(ydistance), {"um", "mm"}) << ")";
                hCutHisto->Fill(1);
                num_cluster++;
=======
            auto interceptLocal = m_detector->globalToLocal(intercept);

            // distance of track to cluster centre
            double xdistance_centre = std::abs(interceptLocal.X() - cluster->local().x());
            double ydistance_centre = std::abs(interceptLocal.Y() - cluster->local().y());

            // distance of track to nearest pixel: initialise to maximal possible value
            auto xdistance_nearest = std::numeric_limits<double>::max();
            auto ydistance_nearest = std::numeric_limits<double>::max();

            for(auto& pixel : (*cluster->pixels())) {
                // convert pixel address to local coordinates:
                auto pixelPositionLocal =
                    m_detector->getLocalPosition(static_cast<double>(pixel->column()), static_cast<double>(pixel->row()));

                xdistance_nearest = std::min(xdistance_nearest, std::abs(interceptLocal.X() - pixelPositionLocal.x()));
                ydistance_nearest = std::min(ydistance_nearest, std::abs(interceptLocal.Y() - pixelPositionLocal.y()));
            }

            hX1X2->Fill(xdistance_centre - xdistance_nearest);
            hY1Y2->Fill(ydistance_centre - ydistance_nearest);
            if(cluster->columnWidth() == 1) {
                hX1X2_1px->Fill(static_cast<double>(Units::convert(xdistance_centre - xdistance_nearest, "um")));
            }
            if(cluster->rowWidth() == 1) {
                hY1Y2_1px->Fill(static_cast<double>(Units::convert(ydistance_centre - ydistance_nearest, "um")));
            }
            if(cluster->columnWidth() == 2) {
                hX1X2_2px->Fill(static_cast<double>(Units::convert(xdistance_centre - xdistance_nearest, "um")));
            }
            if(cluster->rowWidth() == 2) {
                hY1Y2_2px->Fill(static_cast<double>(Units::convert(ydistance_centre - ydistance_nearest, "um")));
            }
            if(cluster->columnWidth() == 3) {
                hX1X2_3px->Fill(static_cast<double>(Units::convert(xdistance_centre - xdistance_nearest, "um")));
            }
            if(cluster->rowWidth() == 3) {
                hY1Y2_3px->Fill(static_cast<double>(Units::convert(ydistance_centre - ydistance_nearest, "um")));
            }

            // Check if the cluster is close in space (either use cluster centre of closest pixel to track)
            auto xdistance = (useClusterCentre ? xdistance_centre : xdistance_nearest);
            auto ydistance = (useClusterCentre ? ydistance_centre : ydistance_nearest);
            if(std::abs(xdistance) > spatialCut.x() || std::abs(ydistance) > spatialCut.y()) {
                LOG(DEBUG) << "Discarding DUT cluster with distance (" << Units::display(std::abs(xdistance), {"um", "mm"})
                           << "," << Units::display(std::abs(ydistance), {"um", "mm"}) << ")";
>>>>>>> 6a891f94
                continue;
            }

            // Check if the cluster is close in time
            if(std::abs(cluster->timestamp() - track->timestamp()) > timingCut) {
                LOG(DEBUG) << "Discarding DUT cluster with time difference "
                           << Units::display(std::abs(cluster->timestamp() - track->timestamp()), {"ms", "s"});
                hCutHisto->Fill(2);
                num_cluster++;
                continue;
            }

            LOG(DEBUG) << "Found associated cluster with distance (" << Units::display(abs(xdistance), {"um", "mm"}) << ","
                       << Units::display(abs(ydistance), {"um", "mm"}) << ")";
            track->addAssociatedCluster(cluster);
            assoc_cluster_counter++;
            num_cluster++;
        }
    }

    // Return value telling analysis to keep running
    return StatusCode::Success;
}

void DUTAssociation::finalise() {
    hCutHisto->Scale(1 / double(num_cluster));
    LOG(INFO) << "In total, " << assoc_cluster_counter << " clusters are associated to tracks.";
    return;
}<|MERGE_RESOLUTION|>--- conflicted
+++ resolved
@@ -12,6 +12,11 @@
 }
 
 void DUTAssociation::initialise() {
+    // Cut flow histogram
+    std::string title = m_detector->name() + ": number of tracks discarded by different cuts;cut type;clusters";
+    hCutHisto = new TH1F("hCutHisto", title.c_str(), 2, 1, 3);
+    hCutHisto->GetXaxis()->SetBinLabel(1, "Spatial");
+    hCutHisto->GetXaxis()->SetBinLabel(2, "Timing");
 
     hX1X2 = new TH1D("hX1X2", "hX1X2; xdistance(cluster) - xdistance(closest pixel) [um]; # events", 2000, -1000, 1000);
     hY1Y2 = new TH1D("hY1Y2", "hY1Y2; ydistance(cluster) - ydistance(closest pixel) [um]; # events", 2000, -1000, 1000);
@@ -27,14 +32,6 @@
         new TH1D("hX1X2_3px", "hX1X2_3px; xdistance(cluster) - xdistance(closest pixel) [um]; # events", 2000, -1000, 1000);
     hY1Y2_3px =
         new TH1D("hY1Y2_3px", "hY1Y2_3px; ydistance(cluster) - ydistance(closest pixel) [um]; # events", 2000, -1000, 1000);
-}
-
-void DUTAssociation::initialise() {
-    // Cut flow histogram
-    std::string title = m_detector->name() + ": number of tracks discarded by different cuts;cut type;clusters";
-    hCutHisto = new TH1F("hCutHisto", title.c_str(), 2, 1, 3);
-    hCutHisto->GetXaxis()->SetBinLabel(1, "Spatial");
-    hCutHisto->GetXaxis()->SetBinLabel(2, "Timing");
 }
 
 StatusCode DUTAssociation::run(std::shared_ptr<Clipboard> clipboard) {
@@ -59,15 +56,6 @@
         for(auto& cluster : (*clusters)) {
             // Check distance between track and cluster
             ROOT::Math::XYZPoint intercept = track->intercept(cluster->global().z());
-<<<<<<< HEAD
-            double xdistance = intercept.X() - cluster->global().x();
-            double ydistance = intercept.Y() - cluster->global().y();
-            if(abs(xdistance) > spatialCut.x() || abs(ydistance) > spatialCut.y()) {
-                LOG(DEBUG) << "Discarding DUT cluster with distance (" << Units::display(abs(xdistance), {"um", "mm"}) << ","
-                           << Units::display(abs(ydistance), {"um", "mm"}) << ")";
-                hCutHisto->Fill(1);
-                num_cluster++;
-=======
             auto interceptLocal = m_detector->globalToLocal(intercept);
 
             // distance of track to cluster centre
@@ -114,7 +102,8 @@
             if(std::abs(xdistance) > spatialCut.x() || std::abs(ydistance) > spatialCut.y()) {
                 LOG(DEBUG) << "Discarding DUT cluster with distance (" << Units::display(std::abs(xdistance), {"um", "mm"})
                            << "," << Units::display(std::abs(ydistance), {"um", "mm"}) << ")";
->>>>>>> 6a891f94
+                hCutHisto->Fill(1);
+                num_cluster++;
                 continue;
             }
 
