#include "DUTAssociation.h"

using namespace corryvreckan;
using namespace std;

DUTAssociation::DUTAssociation(Configuration config, std::shared_ptr<Detector> detector)
    : Module(std::move(config), detector), m_detector(detector) {

    timingCut = m_config.get<double>("timing_cut", Units::get<double>(200, "ns"));
    spatialCut = m_config.get<XYVector>("spatial_cut", 2 * m_detector->pitch());
    useClusterCentre = m_config.get<bool>("use_cluster_centre", true);
}

void DUTAssociation::initialise() {

    hX1X2 = new TH1D("hX1X2", "hX1X2; xdistance(cluster) - xdistance(closest pixel) [um]; # events", 2000, -1000, 1000);
    hY1Y2 = new TH1D("hY1Y2", "hY1Y2; ydistance(cluster) - ydistance(closest pixel) [um]; # events", 2000, -1000, 1000);
    hX1X2_1px =
        new TH1D("hX1X2_1px", "hX1X2_1px; xdistance(cluster) - xdistance(closest pixel) [um]; # events", 2000, -1000, 1000);
    hY1Y2_1px =
        new TH1D("hY1Y2_1px", "hY1Y2_1px; ydistance(cluster) - ydistance(closest pixel) [um]; # events", 2000, -1000, 1000);
    hX1X2_2px =
        new TH1D("hX1X2_2px", "hX1X2_2px; xdistance(cluster) - xdistance(closest pixel) [um]; # events", 2000, -1000, 1000);
    hY1Y2_2px =
        new TH1D("hY1Y2_2px", "hY1Y2_2px; ydistance(cluster) - ydistance(closest pixel) [um]; # events", 2000, -1000, 1000);
    hX1X2_3px =
        new TH1D("hX1X2_3px", "hX1X2_3px; xdistance(cluster) - xdistance(closest pixel) [um]; # events", 2000, -1000, 1000);
    hY1Y2_3px =
        new TH1D("hY1Y2_3px", "hY1Y2_3px; ydistance(cluster) - ydistance(closest pixel) [um]; # events", 2000, -1000, 1000);
}

void DUTAssociation::initialise() {
  LOG(DEBUG) << "Booking histograms for detector " << m_detector->name();


  // Nr of associated clusters per track
  std::string title = m_detector->name() + ": number of associated clusters;associated clusters;events";
  hno_assoc_cls = new TH1F("no_assoc_cls", title.c_str(), 10, 0, 10);
  title = m_detector->name() + ": number of clusters discarded by cut;cut;events";
}

StatusCode DUTAssociation::run(std::shared_ptr<Clipboard> clipboard) {

    // Get the tracks from the clipboard
    Tracks* tracks = reinterpret_cast<Tracks*>(clipboard->get("tracks"));
    if(tracks == nullptr) {
        LOG(DEBUG) << "No tracks on the clipboard";
        return StatusCode::Success;
    }

    // Get the DUT clusters from the clipboard
    Clusters* clusters = reinterpret_cast<Clusters*>(clipboard->get(m_detector->name(), "clusters"));
    if(clusters == nullptr) {
        LOG(DEBUG) << "No DUT clusters on the clipboard";
        return StatusCode::Success;
    }

    // Loop over all tracks
    for(auto& track : (*tracks)) {
        assoc_cls_per_track = 0;
        double min_distance = 99999;

        // Loop over all DUT clusters
        for(auto& cluster : (*clusters)) {
            // Check distance between track and cluster
            ROOT::Math::XYZPoint intercept = track->intercept(cluster->global().z());
<<<<<<< HEAD
            double xdistance = intercept.X() - cluster->global().x();
            double ydistance = intercept.Y() - cluster->global().y();
            double distance = sqrt(xdistance * xdistance + ydistance * ydistance);
            if(abs(xdistance) > spatialCut.x() || abs(ydistance) > spatialCut.y()) {
                LOG(DEBUG) << "Discarding DUT cluster with distance (" << Units::display(abs(xdistance), {"um", "mm"}) << ","
                           << Units::display(abs(ydistance), {"um", "mm"}) << ")";
=======
            auto interceptLocal = m_detector->globalToLocal(intercept);

            // distance of track to cluster centre
            double xdistance_centre = std::abs(interceptLocal.X() - cluster->local().x());
            double ydistance_centre = std::abs(interceptLocal.Y() - cluster->local().y());

            // distance of track to nearest pixel: initialise to maximal possible value
            auto xdistance_nearest = std::numeric_limits<double>::max();
            auto ydistance_nearest = std::numeric_limits<double>::max();

            for(auto& pixel : (*cluster->pixels())) {
                // convert pixel address to local coordinates:
                auto pixelPositionLocal =
                    m_detector->getLocalPosition(static_cast<double>(pixel->column()), static_cast<double>(pixel->row()));

                xdistance_nearest = std::min(xdistance_nearest, std::abs(interceptLocal.X() - pixelPositionLocal.x()));
                ydistance_nearest = std::min(ydistance_nearest, std::abs(interceptLocal.Y() - pixelPositionLocal.y()));
            }

            hX1X2->Fill(xdistance_centre - xdistance_nearest);
            hY1Y2->Fill(ydistance_centre - ydistance_nearest);
            if(cluster->columnWidth() == 1) {
                hX1X2_1px->Fill(static_cast<double>(Units::convert(xdistance_centre - xdistance_nearest, "um")));
            }
            if(cluster->rowWidth() == 1) {
                hY1Y2_1px->Fill(static_cast<double>(Units::convert(ydistance_centre - ydistance_nearest, "um")));
            }
            if(cluster->columnWidth() == 2) {
                hX1X2_2px->Fill(static_cast<double>(Units::convert(xdistance_centre - xdistance_nearest, "um")));
            }
            if(cluster->rowWidth() == 2) {
                hY1Y2_2px->Fill(static_cast<double>(Units::convert(ydistance_centre - ydistance_nearest, "um")));
            }
            if(cluster->columnWidth() == 3) {
                hX1X2_3px->Fill(static_cast<double>(Units::convert(xdistance_centre - xdistance_nearest, "um")));
            }
            if(cluster->rowWidth() == 3) {
                hY1Y2_3px->Fill(static_cast<double>(Units::convert(ydistance_centre - ydistance_nearest, "um")));
            }

            // Check if the cluster is close in space (either use cluster centre of closest pixel to track)
            auto xdistance = (useClusterCentre ? xdistance_centre : xdistance_nearest);
            auto ydistance = (useClusterCentre ? ydistance_centre : ydistance_nearest);
            if(std::abs(xdistance) > spatialCut.x() || std::abs(ydistance) > spatialCut.y()) {
                LOG(DEBUG) << "Discarding DUT cluster with distance (" << Units::display(std::abs(xdistance), {"um", "mm"})
                           << "," << Units::display(std::abs(ydistance), {"um", "mm"}) << ")";
>>>>>>> 14c7f12b
                continue;
            }

            // Check if the cluster is close in time
            if(std::abs(cluster->timestamp() - track->timestamp()) > timingCut) {
                LOG(DEBUG) << "Discarding DUT cluster with time difference "
                           << Units::display(std::abs(cluster->timestamp() - track->timestamp()), {"ms", "s"});
                continue;
            }

<<<<<<< HEAD
            LOG(DEBUG) << "Found associated cluster with distance (" << Units::display(abs(xdistance), {"um", "mm"}) << ","
                       << Units::display(abs(ydistance), {"um", "mm"}) << ")";
=======
            LOG(DEBUG) << "Found associated cluster with distance (" << std::abs(xdistance) << "," << std::abs(ydistance)
                       << ")";
>>>>>>> 14c7f12b
            track->addAssociatedCluster(cluster);
            assoc_cls_per_track++;
            assoc_cluster_counter++;

            // check if cluster is closest to track
            LOG(DEBUG) << "Distance: " << distance;
            if(distance < min_distance){
              min_distance = distance;
              track->setClosestCluster(cluster);
            }
        }
        hno_assoc_cls->Fill(assoc_cls_per_track);
        if(assoc_cls_per_track > 0){
          track_w_assoc_cls++;
        }

        // Get the closest associated cluster: //DELETE
        Cluster* closestCluster = track->getClosestCluster();
        if(!track->hasClosestCluster()){
          LOG(DEBUG) << "Closest cluster is nullpntr";
        }else{
          LOG(DEBUG) << "X position of closest cluster: " << closestCluster->global().x();
        }
    }

    // Return value telling analysis to keep running
    return StatusCode::Success;
}

void DUTAssociation::finalise() {
    LOG(INFO) << "In total, " << assoc_cluster_counter << " clusters are associated to tracks.";
    LOG(INFO) << "Number of tracks with at least one associated cluster: " << track_w_assoc_cls;
    return;
}<|MERGE_RESOLUTION|>--- conflicted
+++ resolved
@@ -64,14 +64,6 @@
         for(auto& cluster : (*clusters)) {
             // Check distance between track and cluster
             ROOT::Math::XYZPoint intercept = track->intercept(cluster->global().z());
-<<<<<<< HEAD
-            double xdistance = intercept.X() - cluster->global().x();
-            double ydistance = intercept.Y() - cluster->global().y();
-            double distance = sqrt(xdistance * xdistance + ydistance * ydistance);
-            if(abs(xdistance) > spatialCut.x() || abs(ydistance) > spatialCut.y()) {
-                LOG(DEBUG) << "Discarding DUT cluster with distance (" << Units::display(abs(xdistance), {"um", "mm"}) << ","
-                           << Units::display(abs(ydistance), {"um", "mm"}) << ")";
-=======
             auto interceptLocal = m_detector->globalToLocal(intercept);
 
             // distance of track to cluster centre
@@ -118,7 +110,6 @@
             if(std::abs(xdistance) > spatialCut.x() || std::abs(ydistance) > spatialCut.y()) {
                 LOG(DEBUG) << "Discarding DUT cluster with distance (" << Units::display(std::abs(xdistance), {"um", "mm"})
                            << "," << Units::display(std::abs(ydistance), {"um", "mm"}) << ")";
->>>>>>> 14c7f12b
                 continue;
             }
 
@@ -129,13 +120,8 @@
                 continue;
             }
 
-<<<<<<< HEAD
-            LOG(DEBUG) << "Found associated cluster with distance (" << Units::display(abs(xdistance), {"um", "mm"}) << ","
-                       << Units::display(abs(ydistance), {"um", "mm"}) << ")";
-=======
             LOG(DEBUG) << "Found associated cluster with distance (" << std::abs(xdistance) << "," << std::abs(ydistance)
                        << ")";
->>>>>>> 14c7f12b
             track->addAssociatedCluster(cluster);
             assoc_cls_per_track++;
             assoc_cluster_counter++;
