#include "DUTAssociation.h"

using namespace corryvreckan;
using namespace std;

DUTAssociation::DUTAssociation(Configuration config, std::vector<Detector*> detectors)
    : Module(std::move(config), std::move(detectors)) {

<<<<<<< HEAD
    timingCut = m_config.get<double>("timingCut", static_cast<double>(Units::convert(200, "ns")));
    spatialCut = m_config.get<double>("spatialCut", static_cast<double>(Units::convert(200, "um")));
=======
    m_DUT = m_config.get<std::string>("DUT");
    auto det = get_detector(m_DUT);

    timingCut = m_config.get<double>("timingCut", Units::convert(200, "ns"));
    spatialCut = m_config.get<XYVector>("spatialCut", 2 * det->pitch());
>>>>>>> d2110d03
}

StatusCode DUTAssociation::run(Clipboard* clipboard) {

    // Get the tracks from the clipboard
    Tracks* tracks = reinterpret_cast<Tracks*>(clipboard->get("tracks"));
    if(tracks == nullptr) {
        LOG(DEBUG) << "No tracks on the clipboard";
        return Success;
    }

    // Get the DUT:
    auto dut = get_dut();

    // Get the DUT clusters from the clipboard
    Clusters* clusters = reinterpret_cast<Clusters*>(clipboard->get(dut->name(), "clusters"));
    if(clusters == nullptr) {
        LOG(DEBUG) << "No DUT clusters on the clipboard";
        return Success;
    }

    // Loop over all tracks
    for(auto& track : (*tracks)) {
        // Loop over all DUT clusters
        for(auto& cluster : (*clusters)) {
            // Check distance between track and cluster
            ROOT::Math::XYZPoint intercept = track->intercept(cluster->globalZ());
            double xdistance = intercept.X() - cluster->globalX();
            double ydistance = intercept.Y() - cluster->globalY();
            if(abs(xdistance) > spatialCut.x() || abs(ydistance) > spatialCut.y()) {
                LOG(DEBUG) << "Discarding DUT cluster with distance (" << abs(xdistance) << "," << abs(ydistance) << ")";
                continue;
            }

            // Check if the cluster is close in time
            if(std::abs(cluster->timestamp() - track->timestamp()) > timingCut) {
                continue;
            }

            LOG(DEBUG) << "Found associated cluster with distance (" << abs(xdistance) << "," << abs(ydistance) << ")";
            track->addAssociatedCluster(cluster);
        }
    }

    // Return value telling analysis to keep running
    return Success;
}<|MERGE_RESOLUTION|>--- conflicted
+++ resolved
@@ -6,16 +6,11 @@
 DUTAssociation::DUTAssociation(Configuration config, std::vector<Detector*> detectors)
     : Module(std::move(config), std::move(detectors)) {
 
-<<<<<<< HEAD
-    timingCut = m_config.get<double>("timingCut", static_cast<double>(Units::convert(200, "ns")));
-    spatialCut = m_config.get<double>("spatialCut", static_cast<double>(Units::convert(200, "um")));
-=======
     m_DUT = m_config.get<std::string>("DUT");
     auto det = get_detector(m_DUT);
 
-    timingCut = m_config.get<double>("timingCut", Units::convert(200, "ns"));
+    timingCut = m_config.get<double>("timingCut", static_cast<double>(Units::convert(200, "ns")));
     spatialCut = m_config.get<XYVector>("spatialCut", 2 * det->pitch());
->>>>>>> d2110d03
 }
 
 StatusCode DUTAssociation::run(Clipboard* clipboard) {
