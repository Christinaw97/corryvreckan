#include "DUTAssociation.h"

using namespace corryvreckan;
using namespace std;

DUTAssociation::DUTAssociation(Configuration config, std::vector<Detector*> detectors)
    : Module(std::move(config), std::move(detectors)) {

<<<<<<< HEAD
    m_DUT = m_config.get<std::string>("DUT");
    auto det = get_detector(m_DUT);

=======
>>>>>>> 9afc59ec
    timingCut = m_config.get<double>("timingCut", Units::convert(200, "ns"));
    spatialCut = m_config.get<XYVector>("spatialCut", 2 * det->pitch());
}

StatusCode DUTAssociation::run(Clipboard* clipboard) {

    // Get the tracks from the clipboard
    Tracks* tracks = (Tracks*)clipboard->get("tracks");
    if(tracks == NULL) {
        LOG(DEBUG) << "No tracks on the clipboard";
        return Success;
    }

    // Get the DUT:
    auto dut = get_dut();

    // Get the DUT clusters from the clipboard
    Clusters* clusters = (Clusters*)clipboard->get(dut->name(), "clusters");
    if(clusters == NULL) {
        LOG(DEBUG) << "No DUT clusters on the clipboard";
        return Success;
    }

    // Loop over all tracks
    for(auto& track : (*tracks)) {
        // Loop over all DUT clusters
        bool associated = false;
        for(auto& cluster : (*clusters)) {
            // Check distance between track and cluster
            ROOT::Math::XYZPoint intercept = track->intercept(cluster->globalZ());
            double xdistance = intercept.X() - cluster->globalX();
            double ydistance = intercept.Y() - cluster->globalY();
            if(abs(xdistance) > spatialCut.x() || abs(ydistance) > spatialCut.y()) {
                LOG(DEBUG) << "Discarding DUT cluster with distance (" << abs(xdistance) << "," << abs(ydistance) << ")";
                continue;
            }

            // Check if the cluster is close in time
            if(std::abs(cluster->timestamp() - track->timestamp()) > timingCut) {
                continue;
            }

            LOG(DEBUG) << "Found associated cluster with distance (" << abs(xdistance) << "," << abs(ydistance) << ")";
            track->addAssociatedCluster(cluster);
        }
    }

    // Return value telling analysis to keep running
    return Success;
}<|MERGE_RESOLUTION|>--- conflicted
+++ resolved
@@ -6,12 +6,9 @@
 DUTAssociation::DUTAssociation(Configuration config, std::vector<Detector*> detectors)
     : Module(std::move(config), std::move(detectors)) {
 
-<<<<<<< HEAD
     m_DUT = m_config.get<std::string>("DUT");
     auto det = get_detector(m_DUT);
 
-=======
->>>>>>> 9afc59ec
     timingCut = m_config.get<double>("timingCut", Units::convert(200, "ns"));
     spatialCut = m_config.get<XYVector>("spatialCut", 2 * det->pitch());
 }
