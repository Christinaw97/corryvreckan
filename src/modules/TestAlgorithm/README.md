# TestAlgorithm
**Maintainer**: Simon Spannagel (<simon.spannagel@cern.ch>), Daniel Hynds (<daniel.hynds@cern.ch>)  
**Module Type**: *DETECTOR*  
**Detector Type**: *all*  
**Status**: Functional   

### Description
This module collects `pixel` and `cluster` objects from the clipboard and creates correlation and timing plots with respect to the reference detector.


### Parameters
* `make_correlations`: Boolean to change if correlation plots should be outputted. Default value is `false`.
<<<<<<< HEAD
* `do_time_cut`: Boolean to switch on/off the cut on cluster times for correlations. Defaults to `false`.
* `time_cut_rel`: Number of standard deviations the `time_resolution` of the detector plane will be multiplied by. This value is then used as the maximum time difference for cluster correlation if `do_time_cut = true`. A relative time cut is applied by default when `do_time_cut = true`. Absolute and relative time cuts are mutually exclusive. Defaults to `3.0`.
* `time_cut_abs`: Specifies an absolute value for the maximum time difference allowed for cluster correlation if `do_time_cut = true`. Absolute and relative time cuts are mutually exclusive. No default value.
* `correlation_time_vs_time`: Enable plotting of time correlation as a function of time. Default value is `false` because of the time required to fill the histogram with many bins.
=======
* `do_timing_cut`: Boolean to switch on/off the cut on cluster times for correlations. Defaults to `false`.
* `timing_cut`: maximum time difference between clusters to be taken into account. Only used if `do_timing_cut` is set to `true`, defaults to `100ns`.
* `correlation_vs_time`: Enable plotting of spatial and time correlation as a function of time. Default value is `false` because of the time required to fill the histogram with many bins.
>>>>>>> c2e23b83

### Plots produced
For each device the following plots are produced:

* 2D hitmap
* 2D event times histogram
* Correlation in X
* Correlation between X(reference) and Y
* Correlation in Y
* Correlation between Y(reference) and X
* 2D correlation in X in local coordinates
* 2D correlation in Y in local coordinates
* 2D correlation between columns
* 2D correlation between columns(reference) and rows
* 2D correlation between rows
* 2D correlation between rows(reference) and columns
* 2D correlation in X in global coordinates
* 2D correlation in Y in global coordinates
* Correlation in X in global coordinates versus time
* Correlation in Y in global coordinates versus time
* Correlation times (nanosecond binning) histogram, range covers 2 * `timing_cut`
* 2D correlation times over time histogram
* Correlation times (on pixel level, all other histograms take clusters)
* Correlation times (integer values) histogram

### Usage
```toml
[TestAlgorithm]
make_correlations = true
```<|MERGE_RESOLUTION|>--- conflicted
+++ resolved
@@ -10,16 +10,10 @@
 
 ### Parameters
 * `make_correlations`: Boolean to change if correlation plots should be outputted. Default value is `false`.
-<<<<<<< HEAD
 * `do_time_cut`: Boolean to switch on/off the cut on cluster times for correlations. Defaults to `false`.
 * `time_cut_rel`: Number of standard deviations the `time_resolution` of the detector plane will be multiplied by. This value is then used as the maximum time difference for cluster correlation if `do_time_cut = true`. A relative time cut is applied by default when `do_time_cut = true`. Absolute and relative time cuts are mutually exclusive. Defaults to `3.0`.
 * `time_cut_abs`: Specifies an absolute value for the maximum time difference allowed for cluster correlation if `do_time_cut = true`. Absolute and relative time cuts are mutually exclusive. No default value.
-* `correlation_time_vs_time`: Enable plotting of time correlation as a function of time. Default value is `false` because of the time required to fill the histogram with many bins.
-=======
-* `do_timing_cut`: Boolean to switch on/off the cut on cluster times for correlations. Defaults to `false`.
-* `timing_cut`: maximum time difference between clusters to be taken into account. Only used if `do_timing_cut` is set to `true`, defaults to `100ns`.
 * `correlation_vs_time`: Enable plotting of spatial and time correlation as a function of time. Default value is `false` because of the time required to fill the histogram with many bins.
->>>>>>> c2e23b83
 
 ### Plots produced
 For each device the following plots are produced:
