/**
 * @file
 * @brief Definition of module ClusteringSpatial
 *
 * @copyright Copyright (c) 2017-2020 CERN and the Corryvreckan authors.
 * This software is distributed under the terms of the MIT License, copied verbatim in the file "LICENSE.md".
 * In applying this license, CERN does not waive the privileges and immunities granted to it by virtue of its status as an
 * Intergovernmental Organization or submit itself to any jurisdiction.
 * SPDX-License-Identifier: MIT
 */

#ifndef ClusteringSpatial_H
#define ClusteringSpatial_H 1

#include <TCanvas.h>
#include <TH1F.h>
#include <TH2F.h>
#include <iostream>
#include "core/module/Module.hpp"
#include "objects/Cluster.hpp"

namespace corryvreckan {
    /** @ingroup Modules
     */
    class ClusteringSpatial : public Module {

    public:
        // Constructors and destructors
        ClusteringSpatial(Configuration& config, std::shared_ptr<Detector> detector);
        ~ClusteringSpatial() {}

        // Functions
        void initialize() override;
        StatusCode run(const std::shared_ptr<Clipboard>& clipboard) override;

    private:
        std::shared_ptr<Detector> m_detector;

        void calculateClusterCentre(Cluster*);

        // Cluster histograms
        TH1F* clusterSize;
        TH1F* clusterSeedCharge;
        TH1F* clusterWidthRow;
        TH1F* clusterWidthColumn;
        TH1F* clusterCharge;
        TH1F* clusterMultiplicity;
        TH2F* clusterPositionGlobal;
        TH2F* clusterPositionLocal;
        TH1F* clusterTimes;
<<<<<<< HEAD
        TH1F* clusterErrorX;
        TH1F* clusterErrorY;
=======
        TH1F* clusterUncertaintyX;
        TH1F* clusterUncertaintyY;
>>>>>>> 7a3e5f81

        bool useTriggerTimestamp;
        bool chargeWeighting;
        bool rejectByROI;
    };
} // namespace corryvreckan
#endif // ClusteringSpatial_H<|MERGE_RESOLUTION|>--- conflicted
+++ resolved
@@ -48,13 +48,8 @@
         TH2F* clusterPositionGlobal;
         TH2F* clusterPositionLocal;
         TH1F* clusterTimes;
-<<<<<<< HEAD
-        TH1F* clusterErrorX;
-        TH1F* clusterErrorY;
-=======
         TH1F* clusterUncertaintyX;
         TH1F* clusterUncertaintyY;
->>>>>>> 7a3e5f81
 
         bool useTriggerTimestamp;
         bool chargeWeighting;
