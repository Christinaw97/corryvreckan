--- conflicted
+++ resolved
@@ -72,9 +72,7 @@
 
         // Get the clusters
         auto tempClusters = clipboard->get<Cluster>(detectorID);
-        if(tempClusters == nullptr) {
-            LOG(DEBUG) << "Detector " << detectorID << " does not have any clusters on the clipboard";
-        } else {
+        if(tempClusters != nullptr) {
             // Store the clusters of the first plane in Z as the reference
             if(detector->displacement().Z() < minZ) {
                 referenceClusters = tempClusters;
@@ -109,12 +107,8 @@
     }
 
     // Output track container
-<<<<<<< HEAD
+    LOG(TRACE) << "Initialise tracks object";
     auto tracks = std::make_shared<Tracks>();
-=======
-    LOG(TRACE) << "Initialise tracks object";
-    Tracks* tracks = new Tracks();
->>>>>>> 5505198e
 
     LOG(DEBUG) << "referenceClusters->size() == " << referenceClusters->size();
     // Loop over all clusters
