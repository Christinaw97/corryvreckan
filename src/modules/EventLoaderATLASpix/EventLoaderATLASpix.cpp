--- conflicted
+++ resolved
@@ -352,13 +352,8 @@
 
         long long hit_ts = static_cast<long long>(readout_ts_) + ts_diff;
 
-<<<<<<< HEAD
-            // Convert the timestamp to nanoseconds:
-            double timestamp = m_clockCycle * static_cast<double>(hit_ts) + m_detector->timeOffset();
-=======
         // Convert the timestamp to nanoseconds:
         double timestamp = m_clockCycle * static_cast<double>(hit_ts) + m_detector->timingOffset();
->>>>>>> e9fb7837
 
         // If this pixel is masked, do not save it
         if(m_detector->masked(col, row)) {
