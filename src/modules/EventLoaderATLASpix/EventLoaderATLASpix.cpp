#include "EventLoaderATLASpix.h"
#include <regex>

using namespace corryvreckan;
using namespace std;

EventLoaderATLASpix::EventLoaderATLASpix(Configuration config, std::shared_ptr<Detector> detector)
    : Module(std::move(config), detector), m_detector(detector) {

    m_inputDirectory = m_config.getPath("input_directory");
    m_clockCycle = m_config.get<double>("clock_cycle", Units::get<double>(6.25, "ns"));

    // Allow reading of legacy data format using the Karlsruhe readout system:
    m_legacyFormat = m_config.get<bool>("legacy_format", false);

    // m_clkdivendM = m_config.get<int>("clkdivend", 0.) + 1;
    m_clkdivend2M = m_config.get<int>("clkdivend2", 0.) + 1;

    m_highToTCut = m_config.get<int>("high_tot_cut", 40);

    if(m_config.has("calibration_file")) {
        m_calibrationFile = m_config.getPath("calibration_file");
    }

    // ts1Range = 0x800 * m_clkdivendM;
    ts2Range = 0x40 * m_clkdivend2M;
}

uint32_t EventLoaderATLASpix::gray_decode(uint32_t gray) {
    uint32_t bin = gray;
    while(gray >>= 1) {
        bin ^= gray;
    }
    return bin;
}

void EventLoaderATLASpix::initialise() {

    uint32_t datain;

    m_detectorBusy = false;

    // File structure is RunX/data.bin
    // Assume that the ATLASpix is the DUT (if running this algorithm)

    // Open the root directory
    DIR* directory = opendir(m_inputDirectory.c_str());
    if(directory == nullptr) {
        LOG(ERROR) << "Directory " << m_inputDirectory << " does not exist";
        return;
    }
    dirent* entry;

    // Read the entries in the folder
    while((entry = readdir(directory))) {
        // Check for the data file
        string filename = m_inputDirectory + "/" + entry->d_name;
        if(filename.find("data.bin") != string::npos) {
            m_filename = filename;
        }
    }

    // If no data was loaded, give a warning
    if(m_filename.length() == 0) {
        LOG(WARNING) << "No data file was found for ATLASpix in " << m_inputDirectory;
    } else {
        LOG(STATUS) << "Opened data file for ATLASpix: (dbg)" << m_filename;
    }

    // Open the binary data file for later
    m_file.open(m_filename.c_str(), ios::in | ios::binary);
    LOG(DEBUG) << "Opening file " << m_filename;

    // fast forward file to T0 event
    old_fpga_ts = 0;
    while(1) {
        m_file.read(reinterpret_cast<char*>(&datain), 4);
        if(m_file.eof()) {
            m_file.clear();
            m_file.seekg(ios::beg);
            LOG(WARNING) << "No T0 event was found in file " << m_filename
                         << ". Rewinding the file to the beginning and loading all events.";
            break;
        } else if((datain & 0xFF000000) == 0x70000000) {
            LOG(STATUS) << "Found T0 event at position " << m_file.tellg() << ". Skipping all data before this event.";
            oldpos = m_file.tellg();
            unsigned long ts3 = datain & 0x00FFFFFF;
            old_fpga_ts = (static_cast<unsigned long long>(ts3));
            int checkpos = static_cast<int>(oldpos) - 8;
            while(checkpos >= 0) {
                std::streampos tmppos = checkpos;
                m_file.seekg(tmppos);
                m_file.read(reinterpret_cast<char*>(&datain), 4);
                unsigned int message_type = (datain >> 24);
                // TS2
                if(message_type == 0b00100000) {
                    old_fpga_ts = ((static_cast<unsigned long long>(datain & 0x00FFFFFF)) << 24) | ts3;
                    LOG(DEBUG) << "Set old_fpga_ts to " << old_fpga_ts;
                    break;
                }
                // TS3
                else if(message_type == 0b01100000) {
                    if(ts3 != (datain & 0x00FFFFFF)) {
                        LOG(WARNING) << "Last FPGA timestamp " << (datain & 0x00FFFFFF) << " does not match to T0 event "
                                     << ts3 << ". Some timestamps at the begining might be corrupted.";
                    }
                }
                checkpos = static_cast<int>(tmppos) - 4;
            }
            m_file.seekg(oldpos);
            break;
        }
    }

    // Make histograms for debugging
    hHitMap = new TH2F("hitMap",
                       "hitMap; pixel column; pixel row; # events",
                       m_detector->nPixels().X(),
                       0,
                       m_detector->nPixels().X(),
                       m_detector->nPixels().Y(),
                       0,
                       m_detector->nPixels().Y());

    hHitMap_highTot = new TH2F("hitMap_highTot",
                               "hitMap_hithTot; pixel column; pixel row; # events",
                               m_detector->nPixels().X(),
                               0,
                               m_detector->nPixels().X(),
                               m_detector->nPixels().Y(),
                               0,
                               m_detector->nPixels().Y());

    hHitMap_totWeighted = new TProfile2D("hHitMap_totWeighted",
                                         "hHitMap_totWeighted; pixel column; pixel row; # events",
                                         m_detector->nPixels().X(),
                                         0,
                                         m_detector->nPixels().X(),
                                         m_detector->nPixels().Y(),
                                         0,
                                         m_detector->nPixels().Y(),
                                         0,
                                         100);

    hPixelToT = new TH1F("pixelToT", "pixelToT; pixel ToT in TS2 clock cycles; # events", 64, 0, 64);
    hPixelToT_beforeCorrection = new TH1F(
        "pixelToT_beforeCorrection", "pixelToT_beforeCorrection; pixel ToT in TS2 clock cycles; # events", 2 * 64, -64, 64);
    hPixelCharge = new TH1F("pixelCharge", "pixelCharge; pixel charge [e]; # events", 100, 0, 100);
    hPixelToA = new TH1F("pixelToA", "pixelToA; pixel ToA [ns]; # events", 100, 0, 100);
    hPixelMultiplicity = new TH1F("pixelMultiplicity", "Pixel Multiplicity; # pixels; # events", 200, 0, 200);
    hPixelTimes = new TH1F("hPixelTimes", "pixelTimes; hit timestamp [ms]; # events", 3e6, 0, 3e3);
    hPixelTimes_long = new TH1F("hPixelTimes_long", "pixelTimes_long; hit timestamp [s]; # events", 3e6, 0, 3e3);

    hPixelTS1 = new TH1F("pixelTS1", "pixelTS1; pixel TS1 [lsb]; # events", 2050, 0, 2050);
    hPixelTS2 = new TH1F("pixelTS2", "pixelTS2; pixel TS2 [lsb]; # events", 130, 0, 130);
    hPixelTS1bits = new TH1F("pixelTS1bits", "pixelTS1bits; pixel TS1 bit [lsb->msb]; # events", 12, 0, 12);
    hPixelTS2bits = new TH1F("pixelTS2bits", "pixelTS2bits; pixel TS2 bit [lsb->msb]; # events", 8, 0, 8);

    hTriggersPerEvent = new TH1D("hTriggersPerEvent", "hTriggersPerEvent;triggers per event;entries", 20, 0, 20);

    // low ToT:
    hPixelTS1_lowToT = new TH1F("pixelTS1_lowToT", "pixelTS1_lowToT; pixel TS1 [lsb]; # events", 2050, 0, 2050);
    hPixelTS2_lowToT = new TH1F("pixelTS2_lowToT", "pixelTS2_lowToT; pixel TS2 [lsb]; # events", 130, 0, 130);
    hPixelTS1bits_lowToT =
        new TH1F("pixelTS1bits_lowToT", "pixelTS1bits_lowToT; pixel TS1 bit [lsb->msb]; # events", 12, 0, 12);
    hPixelTS2bits_lowToT =
        new TH1F("pixelTS2bits_lowToT", "pixelTS2bits_lowToT; pixel TS2 bit [lsb->msb]; # events", 8, 0, 8);

    // high ToT:
    hPixelTS1_highToT = new TH1F("pixelTS1_highToT", "pixelTS1_highToT; pixel TS1 [lsb]; # events", 2050, 0, 2050);
    hPixelTS2_highToT = new TH1F("pixelTS2_highToT", "pixelTS2_highToT; pixel TS2 [lsb]; # events", 130, 0, 130);
    hPixelTS1bits_highToT =
        new TH1F("pixelTS1bits_highToT", "pixelTS1bits_highToT; pixel TS1 bit [lsb->msb]; # events", 12, 0, 12);
    hPixelTS2bits_highToT =
        new TH1F("pixelTS2bits_highToT", "pixelTS2bits_highToT; pixel TS2 bit [lsb->msb]; # events", 8, 0, 8);

    hPixelTimeEventBeginResidual = new TH1F("hPixelTimeEventBeginResidual",
                                            "hPixelTimeEventBeginResidual;pixel_ts - clipboard event begin [us]; # entries",
                                            2.1e5,
                                            -10,
                                            200);
    hPixelTimeEventBeginResidual_wide =
        new TH1F("hPixelTimeEventBeginResidual_wide",
                 "hPixelTimeEventBeginResidual_wide;pixel_ts - clipboard event begin [us]; # entries",
                 1e5,
                 -5000,
                 5000);
    hPixelTimeEventBeginResidualOverTime =
        new TH2F("hPixelTimeEventBeginResidualOverTime",
                 "hPixelTimeEventBeginResidualOverTime; pixel time [s];pixel_ts - clipboard event begin [us]",
                 3e3,
                 0,
                 3e3,
                 2.1e4,
                 -10,
                 200);

    std::string histTitle = "hPixelTriggerTimeResidualOverTime_0;time [s];pixel_ts - trigger_ts [us];# entries";
    hPixelTriggerTimeResidualOverTime =
        new TH2D("hPixelTriggerTimeResidualOverTime_0", histTitle.c_str(), 3e3, 0, 3e3, 1e4, -50, 50);

    // Read calibration:
    m_calibrationFactors.resize(static_cast<size_t>(m_detector->nPixels().X() * m_detector->nPixels().Y()), 1.0);
    if(!m_calibrationFile.empty()) {
        std::ifstream calibration(m_calibrationFile);
        std::string line;
        std::getline(calibration, line);

        int col, row;
        double calibfactor;
        while(getline(calibration, line)) {
            std::istringstream(line) >> col >> row >> calibfactor;
            m_calibrationFactors.at(static_cast<size_t>(row * 25 + col)) = calibfactor;
        }
        calibration.close();
    }

    LOG(INFO) << "Using clock cycle length of " << m_clockCycle << " ns." << std::endl;

    m_oldtoa = 0;
    m_overflowcounter = 0;
}

StatusCode EventLoaderATLASpix::run(std::shared_ptr<Clipboard> clipboard) {

    // Check if event frame is defined:
    auto event = clipboard->getEvent();

    // If have reached the end of file, close it and exit program running
    if(m_file.eof()) {
        m_file.close();
        LOG(DEBUG) << "Returning <Failure> status, ATLASPix data file reached the end.";
        return StatusCode::Failure;
    }

    bool busy_at_start = m_detectorBusy;

    // Read pixel data
<<<<<<< HEAD
    Pixels* pixels = (m_legacyFormat ? read_legacy_data(event) : read_caribou_data(event));
=======
    std::shared_ptr<PixelVector> pixels =
        (m_legacyFormat ? read_legacy_data(start_time, end_time) : read_caribou_data(start_time, end_time));
>>>>>>> c1a5f0da

    if(busy_at_start || m_detectorBusy) {
        LOG(DEBUG) << "Returning <DeadTime> status, ATLASPix is BUSY.";
        return StatusCode::DeadTime;
    }

    // Here fill some histograms for data quality monitoring:
    auto nTriggers = event->triggerList().size();
    LOG(DEBUG) << "nTriggers = " << nTriggers;
    hTriggersPerEvent->Fill(static_cast<double>(nTriggers));

    for(auto px : (*pixels)) {
        hHitMap->Fill(px->column(), px->row());
        if(px->raw() > m_highToTCut) {
            hHitMap_highTot->Fill(px->column(), px->row());
        }
        hHitMap_totWeighted->Fill(px->column(), px->row(), px->raw());
        hPixelToT->Fill(px->raw());
        hPixelCharge->Fill(px->charge());
        hPixelToA->Fill(px->timestamp());

        hPixelTimeEventBeginResidual->Fill(static_cast<double>(Units::convert(px->timestamp() - event->start(), "us")));
        hPixelTimeEventBeginResidual_wide->Fill(static_cast<double>(Units::convert(px->timestamp() - event->start(), "us")));
        hPixelTimeEventBeginResidualOverTime->Fill(
            static_cast<double>(Units::convert(px->timestamp(), "s")),
            static_cast<double>(Units::convert(px->timestamp() - event->start(), "us")));
        size_t iTrigger = 0;
        for(auto& trigger : event->triggerList()) {
            // check if histogram exists already, if not: create it
            if(hPixelTriggerTimeResidual.find(iTrigger) == hPixelTriggerTimeResidual.end()) {
                std::string histName = "hPixelTriggerTimeResidual_" + to_string(iTrigger);
                std::string histTitle = histName + ";pixel_ts - trigger_ts [us];# entries";
                hPixelTriggerTimeResidual[iTrigger] = new TH1D(histName.c_str(), histTitle.c_str(), 2e5, -100, 100);
            }
            // use iTrigger, not trigger ID (=trigger.first) (which is unique and continuously incrementing over the runtime)
            hPixelTriggerTimeResidual[iTrigger]->Fill(
                static_cast<double>(Units::convert(px->timestamp() - trigger.second, "us")));
            if(iTrigger == 0) { // fill only for 0th trigger
                hPixelTriggerTimeResidualOverTime->Fill(
                    static_cast<double>(Units::convert(px->timestamp(), "s")),
                    static_cast<double>(Units::convert(px->timestamp() - trigger.second, "us")));
            }
            iTrigger++;
        }
        hPixelTimes->Fill(static_cast<double>(Units::convert(px->timestamp(), "ms")));
        hPixelTimes_long->Fill(static_cast<double>(Units::convert(px->timestamp(), "s")));
    }

    hPixelMultiplicity->Fill(static_cast<double>(pixels->size()));

    // Put the data on the clipboard
    clipboard->putData(pixels, m_detector->name());

    if(pixels->empty()) {
        LOG(DEBUG) << "Returning <NoData> status, no hits found.";
        return StatusCode::NoData;
    }

    // Return value telling analysis to keep running
    LOG(DEBUG) << "Returning <Success> status, hits found in this event window.";
    return StatusCode::Success;
}

<<<<<<< HEAD
Pixels* EventLoaderATLASpix::read_caribou_data(std::shared_ptr<Event> event) {
    LOG(DEBUG) << "Searching for events in interval from " << Units::display(event->start(), {"s", "us", "ns"}) << " to "
               << Units::display(event->end(), {"s", "us", "ns"}) << ", file read position " << m_file.tellg()
=======
std::shared_ptr<PixelVector> EventLoaderATLASpix::read_caribou_data(double start_time, double end_time) {
    LOG(DEBUG) << "Searching for events in interval from " << Units::display(start_time, {"s", "us", "ns"}) << " to "
               << Units::display(end_time, {"s", "us", "ns"}) << ", file read position " << m_file.tellg()
>>>>>>> c1a5f0da
               << ", old_fpga_ts = " << old_fpga_ts << ".";

    // Pixel container
    auto pixels = std::make_shared<PixelVector>();

    // Read file and load data
    uint32_t datain;
    long long ts_diff; // tmp

    // Initialize all to 0 for a case that hit data come before timestamp/trigger data
    long long hit_ts = 0;            // 64bit value of a hit timestamp combined from readout and pixel hit timestamp
    unsigned long long atp_ts = 0;   // 16bit value of ATLASpix readout timestamp
    unsigned long long trig_cnt = 0; // 32bit value of trigger counter (in FPGA)
    unsigned long long readout_ts =
        old_readout_ts;                       // 64bit value of a readout timestamp combined from FPGA and ATp timestamp
    unsigned long long fpga_ts = old_fpga_ts; // 64bit value of FPGA readout timestamp
    unsigned long long fpga_ts1 = 0;          // tmp [63:48] of FPGA readout timestamp
    unsigned long long fpga_ts2 = 0;          // tmp [47:24] of FPGA readout timestamp
    unsigned long long fpga_ts3 = 0;          // tmp [23:0] of FPGA readout timestamp
    unsigned long long fpga_tsx = 0;          // tmp for FPGA readout timestamp
    bool new_ts1 = true;
    bool new_ts2 = true;
    bool window_end = false;
    bool keep_pointer_stored = false;
    bool keep_reading = true;

    // Repeat until input EOF:
    while(keep_reading) {
        // Read next 4-byte data from file
        m_file.read(reinterpret_cast<char*>(&datain), 4);
        if(m_file.eof()) {
            LOG(DEBUG) << "EOF...";
            break;
        }

        // LOG(DEBUG) << "Found " << (datain & 0x80000000 ? "pixel data" : "header information");

        // Check if current word is a pixel data:
        if(datain & 0x80000000) {
            // Structure: {1'b1, column_addr[5:0], row_addr[8:0], rise_timestamp[9:0], fall_timestamp[5:0]}
            // Extract pixel data
            long ts2 = gray_decode((datain)&0x003F);
            // long ts2 = gray_decode((datain>>6)&0x003F);
            // TS1 counter is by default half speed of TS2. By multiplying with 2 we make it equal.
            long ts1 = (gray_decode((datain >> 6) & 0x03FF)) << 1;
            // long ts1 = (gray_decode(((datain << 4) & 0x3F0) | ((datain >> 12) & 0xF)))<<1;
            int row = ((datain >> (6 + 10)) & 0x01FF);
            int col = ((datain >> (6 + 10 + 9)) & 0x003F);
            // long tot = 0;

            ts_diff = ts1 - static_cast<long long>(readout_ts & 0x07FF);

            if(ts_diff > 0) {
                // Hit probably came before readout started and meanwhile an OVF of TS1 happened
                if(ts_diff > 0x01FF) {
                    ts_diff -= 0x0800;
                }
                // Hit probably came after readout started and is within range.
                // else {
                //    // OK...
                //}
            } else {
                // Hit probably came after readout started and after OVF of TS1.
                if(ts_diff < (0x01FF - 0x0800)) {
                    ts_diff += 0x0800;
                }
                // Hit probably came before readout started and is within range.
                // else {
                //    // OK...
                //}
            }

            hit_ts = static_cast<long long>(readout_ts) + ts_diff;

            // Convert the timestamp to nanoseconds:
            double timestamp = m_clockCycle * static_cast<double>(hit_ts) + m_detector->timingOffset();

            // Figure out where this timestamp lies with respect to the current event:
            auto position = event->getTimestampPosition(timestamp);

            if(position == Event::Position::AFTER) {
                keep_pointer_stored = true;
                LOG(DEBUG) << "Skipping processing event, pixel is after event window ("
                           << Units::display(timestamp, {"s", "us", "ns"}) << " > "
                           << Units::display(event->end(), {"s", "us", "ns"}) << ")";
                continue;
            } else if(position == Event::Position::BEFORE) {
                LOG(DEBUG) << "Skipping pixel hit, pixel is before event window ("
                           << Units::display(timestamp, {"s", "us", "ns"}) << " < "
                           << Units::display(event->start(), {"s", "us", "ns"}) << ")";
                continue;
            }
            // this window still contains data in the event window, do not stop processing
            window_end = false;
            if(m_detectorBusy && (busy_readout_ts < readout_ts)) {
                LOG(WARNING) << "ATLASPix went BUSY between "
                             << Units::display((m_clockCycle * static_cast<double>(busy_readout_ts)), {"s", "us", "ns"})
                             << " and "
                             << Units::display((m_clockCycle * static_cast<double>(readout_ts)), {"s", "us", "ns"}) << ".";
                m_detectorBusy = false;
            }
            data_pixel_++;
            // If this pixel is masked, do not save it
            if(m_detector->masked(col, row)) {
                continue;
            }

            // calculate ToT only when pixel is good for storing (division is time consuming)
            int tot = static_cast<int>(ts2 - ((hit_ts % static_cast<long long>(64 * m_clkdivend2M)) / m_clkdivend2M));
            hPixelToT_beforeCorrection->Fill(tot);
            if(tot < 0) {
                tot += 64;
            }
            // convert ToT to nanoseconds
            // double tot_ns = tot * m_clockCycle;

            hPixelTS1->Fill(static_cast<double>(ts1));
            hPixelTS2->Fill(static_cast<double>(ts2));
            if(tot < m_highToTCut) {
                hPixelTS1_lowToT->Fill(static_cast<double>(ts1));
                hPixelTS2_lowToT->Fill(static_cast<double>(ts2));
            } else {
                hPixelTS1_highToT->Fill(static_cast<double>(ts1));
                hPixelTS2_highToT->Fill(static_cast<double>(ts2));
            }

            // histogram each bit of the 10-bit TS1
            for(int i = 0; i < 12; i++) {
                hPixelTS1bits->Fill(static_cast<double>(i), static_cast<double>((ts1 >> i) & 0b1));
                if(tot < m_highToTCut) {
                    hPixelTS1bits_lowToT->Fill(static_cast<double>(i), static_cast<double>((ts1 >> i) & 0b1));
                } else {
                    hPixelTS1bits_highToT->Fill(static_cast<double>(i), static_cast<double>((ts1 >> i) & 0b1));
                }
            }
            // histogram each bit of the 6-bit TS2
            for(int i = 0; i < 8; i++) {
                hPixelTS2bits->Fill(static_cast<double>(i), static_cast<double>((ts2 >> i) & 0b1));
                if(tot < m_highToTCut) {
                    hPixelTS2bits_lowToT->Fill(static_cast<double>(i), static_cast<double>((ts1 >> i) & 0b1));
                } else {
                    hPixelTS2bits_highToT->Fill(static_cast<double>(i), static_cast<double>((ts1 >> i) & 0b1));
                }
            }

            LOG(TRACE) << "HIT: TS1: " << ts1 << "\t0x" << std::hex << ts1 << "\tTS2: " << ts2 << "\t0x" << std::hex << ts2
                       << "\tTS_FULL: " << hit_ts << "\t" << Units::display(timestamp, {"s", "us", "ns"})
                       << "\tTOT: " << tot; // << "\t" << Units::display(tot_ns, {"s", "us", "ns"});

            if(col >= m_detector->nPixels().X() || row >= m_detector->nPixels().Y()) {
                LOG(WARNING) << "Pixel address " << col << ", " << row << " is outside of pixel matrix.";
                continue;
            }

            // when calibration is not available, set charge = tot
            Pixel* pixel = new Pixel(m_detector->name(), col, row, tot, tot, timestamp);

            // FIXME: implement conversion from ToT to charge:
            // thres-->e: 1620e/0.15V, or 1080e/100mV
            // How to get from ToT to charge?
            //
            // Do something like:
            // charge = charge_calibration(tot);
            // pixel->setCharge(charge);
            // pixel->setCalibrated = true;

            LOG(DEBUG) << "PIXEL:\t" << *pixel;
            pixels->push_back(pixel);

        } else {
            // data is not hit information
            // if (keep_pointer_stored) then we will go through the data one more time and wee will count that next time.
            if(!keep_pointer_stored) {
                data_header_++;
            }

            // Decode the message content according to 8 MSBits
            unsigned int message_type = (datain >> 24);
            switch(message_type) {
            // Timestamp from ATLASpix [23:0]
            case 0b01000000:
                // the whole previous readout was behind the time window, we can stop processing and return
                if(window_end) {
                    LOG(TRACE) << "Rewinding to file pointer : " << oldpos;
                    m_file.seekg(oldpos);
                    // exit the while loop
                    keep_reading = false;
                    // exit case
                    break;
                }

                atp_ts = (datain >> 7) & 0x1FFFE;
                ts_diff = static_cast<long long>(atp_ts) - static_cast<long long>(fpga_ts & 0x1FFFF);

                if(ts_diff > 0) {
                    if(ts_diff > 0x10000) {
                        ts_diff -= 0x20000;
                    }
                } else {
                    if(ts_diff < -0x1000) {
                        ts_diff += 0x20000;
                    }
                }
                readout_ts = static_cast<unsigned long long>(static_cast<long long>(fpga_ts) + ts_diff);

                if(!keep_pointer_stored) {
                    // Store this position in the file in case we need to rewind:
                    LOG(TRACE) << "Storing file pointer position: " << m_file.tellg() << " and readout TS: " << readout_ts;
                    oldpos = m_file.tellg();
                    old_readout_ts = readout_ts;
                } else {
                    LOG(TRACE) << "File pointer position already stored for the first event out of the window. Current "
                                  "readout_ts = "
                               << readout_ts;
                }
                // If the readout time is after the window, mark it as a candidate for last readout in the window
                if(event->getTimestampPosition(static_cast<double>(readout_ts) * m_clockCycle) == Event::Position::AFTER) {
                    window_end = true;
                }
                break;

            // Trigger counter from FPGA [23:0] (1/4)
            case 0b00010000:
                trig_cnt = datain & 0x00FFFFFF;
                break;

            // Trigger counter from FPGA [31:24] and timestamp from FPGA [63:48] (2/4)
            case 0b00110000:
                trig_cnt |= (datain << 8) & 0xFF000000;
                fpga_ts1 = ((static_cast<unsigned long long>(datain) << 48) & 0xFFFF000000000000);
                new_ts1 = true;
                break;

            // Timestamp from FPGA [47:24] (3/4)
            case 0b00100000:
                fpga_tsx = ((static_cast<unsigned long long>(datain) << 24) & 0x0000FFFFFF000000);
                if((!new_ts1) && (fpga_tsx < fpga_ts2)) {
                    fpga_ts1 += 0x0001000000000000;
                    LOG(WARNING) << "Missing TS_FPGA_1, adding one";
                }
                new_ts1 = false;
                new_ts2 = true;
                fpga_ts2 = fpga_tsx;
                break;

            // Timestamp from FPGA [23:0] (4/4)
            case 0b01100000:
                m_identifiers["FPGA_TS"]++;
                fpga_tsx = ((datain)&0xFFFFFF);
                if((!new_ts2) && (fpga_tsx < fpga_ts3)) {
                    fpga_ts2 += 0x0000000001000000;
                    LOG(WARNING) << "Missing TS_FPGA_2, adding one";
                }
                new_ts2 = false;
                fpga_ts3 = fpga_tsx;
                fpga_ts = fpga_ts1 | fpga_ts2 | fpga_ts3;
                break;

            // BUSY was asserted due to FIFO_FULL + 24 LSBs of FPGA timestamp when it happened
            case 0b00000010:
                m_identifiers["BUSY_ASSERT"]++;
                busy_readout_ts = readout_ts;
                m_detectorBusy = true;
                break;

            // T0 received
            case 0b01110000:
                LOG(WARNING) << "Another T0 event was found in the data at position " << m_file.tellg();
                break;

            // Empty data - should not happen
            case 0b00000000:
                m_identifiers["EMPTY_DATA"]++;
                LOG(DEBUG) << "EMPTY_DATA";
                break;

            // Other options...
            default:
                // LOG(DEBUG) << "...Other";
                // Unknown message identifier
                if(message_type & 0b11110010) {
                    m_identifiers["UNKNOWN_MESSAGE"]++;
                    LOG(DEBUG) << "UNKNOWN_MESSAGE";
                } else {
                    // Buffer for chip data overflow (data that came after this word were lost)
                    if((message_type & 0b11110011) == 0b00000001) {
                        m_identifiers["BUFFER_OVERFLOW"]++;
                        LOG(DEBUG) << "BUFFER_OVERFLOW";
                    }
                    // SERDES lock established (after reset or after lock lost)
                    if((message_type & 0b11111110) == 0b00001000) {
                        m_identifiers["SERDES_LOCK_ESTABLISHED"]++;
                        LOG(DEBUG) << "SERDES_LOCK_ESTABLISHED";
                    }
                    // SERDES lock lost (data might be nonsense, including up to 2 previous messages)
                    else if((message_type & 0b11111110) == 0b00001100) {
                        m_identifiers["SERDES_LOCK_LOST"]++;
                        LOG(DEBUG) << "SERDES_LOCK_LOST";
                    }
                    // Unexpected data came from the chip or there was a checksum error.
                    else if((message_type & 0b11111110) == 0b00000100) {
                        m_identifiers["WEIRD_DATA"]++;
                        LOG(DEBUG) << "WEIRD_DATA";
                    }
                    // Unknown message identifier
                    else {
                        m_identifiers["UNKNOWN_MESSAGE"]++;
                        LOG(WARNING) << "UNKNOWN_MESSAGE";
                    }
                }
                break;
                // End case
            }
        }
    }
    LOG(DEBUG) << "Returning " << pixels->size() << " pixels";
    return pixels;
}

<<<<<<< HEAD
Pixels* EventLoaderATLASpix::read_legacy_data(std::shared_ptr<Event>) {
=======
std::shared_ptr<PixelVector> EventLoaderATLASpix::read_legacy_data(double, double) {
>>>>>>> c1a5f0da

    // Pixel container
    auto pixels = std::make_shared<PixelVector>();

    // Read file and load data
    while(!m_file.eof()) {

        int col, row, tot, ts;
        unsigned long long int toa, TriggerDebugTS, dummy, bincounter;

        m_file >> col >> row >> ts >> tot >> dummy >> dummy >> bincounter >> TriggerDebugTS;

        // If this pixel is masked, do not save it
        if(m_detector->masked(col, row)) {
            continue;
        }

        // TOT
        if(tot <= (ts * 2 & 0x3F)) {
            tot = 64 + tot - (ts * 2 & 0x3F);
        } else {
            tot = tot - (ts * 2 & 0x3F);
        }

        // Apply calibration:
        double cal_tot = tot * m_calibrationFactors.at(static_cast<size_t>(row * 25 + col));
        LOG(TRACE) << "Hit " << row << "\t" << col << ": " << m_calibrationFactors.at(static_cast<size_t>(row * 25 + col))
                   << " * " << tot << " = " << cal_tot;

        ts &= 0xFF;
        ts *= 2; // atlaspix timestamp runs at 10MHz, multiply by to to get 20.

        if((bincounter & 0x1FF) < static_cast<unsigned long long>(ts)) {
            toa = ((bincounter & 0xFFFFFFFFFFFFFE00) - (1 << 9)) | (ts & 0x1FF);
        } else {
            toa = (bincounter & 0xFFFFFFFFFFFFFE00) | (ts & 0x1FF);
        }

        if(((toa + 10000) & 0xFFFFF000) < (m_oldtoa & 0xFFFFF000)) {
            m_overflowcounter++;
            LOG(DEBUG) << "Overflow detected " << m_overflowcounter << " " << (toa & 0xFFFFF000) << " "
                       << (m_oldtoa & 0xFFFFF000);
        } // Atlaspix only! Toa has overflow at 32 bits.

        toa += (0x100000000 * m_overflowcounter);
        m_oldtoa = toa & 0xFFFFFFFF;
        LOG(DEBUG) << "    " << row << "\t" << col << ": " << tot << " " << ts << " " << bincounter << " " << toa << " "
                   << (TriggerDebugTS - toa);

        // TriggerDebugTS *= 4096. / 5;              // runs with 200MHz, divide by 5 to scale counter value to 40MHz
        double toa_timestamp =
            4096. * 2 * static_cast<double>(toa); // runs with 20MHz, multiply by 2 to scale counter value to 40MHz

        // Convert TOA to nanoseconds:
        toa_timestamp /= (4096. * 0.04);

        // when calibration is not available, set charge = tot
        Pixel* pixel = new Pixel(m_detector->name(), col, row, tot, tot, toa_timestamp);
        pixel->setCharge(cal_tot);
        pixels->push_back(pixel);
    }

    return pixels;
}

void EventLoaderATLASpix::finalise() {

    LOG(INFO) << "Identifier distribution:";
    for(auto id : m_identifiers) {
        LOG(INFO) << "\t" << id.first << ": " << id.second;
    }

    LOG(INFO) << "Found " << data_pixel_ << " pixel data blocks and " << data_header_ << " header words";
}<|MERGE_RESOLUTION|>--- conflicted
+++ resolved
@@ -236,12 +236,7 @@
     bool busy_at_start = m_detectorBusy;
 
     // Read pixel data
-<<<<<<< HEAD
-    Pixels* pixels = (m_legacyFormat ? read_legacy_data(event) : read_caribou_data(event));
-=======
-    std::shared_ptr<PixelVector> pixels =
-        (m_legacyFormat ? read_legacy_data(start_time, end_time) : read_caribou_data(start_time, end_time));
->>>>>>> c1a5f0da
+    std::shared_ptr<PixelVector> pixels = (m_legacyFormat ? read_legacy_data(event) : read_caribou_data(event));
 
     if(busy_at_start || m_detectorBusy) {
         LOG(DEBUG) << "Returning <DeadTime> status, ATLASPix is BUSY.";
@@ -305,15 +300,9 @@
     return StatusCode::Success;
 }
 
-<<<<<<< HEAD
-Pixels* EventLoaderATLASpix::read_caribou_data(std::shared_ptr<Event> event) {
+std::shared_ptr<PixelVector> EventLoaderATLASpix::read_caribou_data(std::shared_ptr<Event> event) {
     LOG(DEBUG) << "Searching for events in interval from " << Units::display(event->start(), {"s", "us", "ns"}) << " to "
                << Units::display(event->end(), {"s", "us", "ns"}) << ", file read position " << m_file.tellg()
-=======
-std::shared_ptr<PixelVector> EventLoaderATLASpix::read_caribou_data(double start_time, double end_time) {
-    LOG(DEBUG) << "Searching for events in interval from " << Units::display(start_time, {"s", "us", "ns"}) << " to "
-               << Units::display(end_time, {"s", "us", "ns"}) << ", file read position " << m_file.tellg()
->>>>>>> c1a5f0da
                << ", old_fpga_ts = " << old_fpga_ts << ".";
 
     // Pixel container
@@ -633,11 +622,7 @@
     return pixels;
 }
 
-<<<<<<< HEAD
-Pixels* EventLoaderATLASpix::read_legacy_data(std::shared_ptr<Event>) {
-=======
-std::shared_ptr<PixelVector> EventLoaderATLASpix::read_legacy_data(double, double) {
->>>>>>> c1a5f0da
+std::shared_ptr<PixelVector> EventLoaderATLASpix::read_legacy_data(std::shared_ptr<Event>) {
 
     // Pixel container
     auto pixels = std::make_shared<PixelVector>();
