--- conflicted
+++ resolved
@@ -299,11 +299,7 @@
 
     auto anahit = mudaq::AnalysisHit::Factory(h, corrected_fpgaTime, chip_time);
 
-<<<<<<< HEAD
     // Fill basic histograms based on raw hits
-=======
-    // Fill basic histograms
->>>>>>> 3e887e56
     auto name = names_.at(tag);
 
     ts1_ts2[name]->Fill(h.get_ts2(), h.timestamp_raw());
@@ -312,10 +308,7 @@
     ts_TS1_ToT[name]->Fill(static_cast<double>((static_cast<uint>(h.timestamp_raw() / 8)) & 0xFF),
                            (static_cast<double>(static_cast<uint>(h.tot_decoded() / 8) & 0xFF)));
     // ToDo: allow changes of ckdivends via configs
-<<<<<<< HEAD
-=======
     //  return std::make_shared<Pixel>(names_.at(tag), h.column(), h.row(), tot, tot, px_timestamp);
->>>>>>> 3e887e56
     return std::make_shared<Pixel>(names_.at(tag),
                                    h.column(),
                                    h.row(),
