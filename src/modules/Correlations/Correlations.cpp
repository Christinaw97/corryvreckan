/**
 * @file
 * @brief Implementation of module Correlations
 *
 * @copyright Copyright (c) 2017-2020 CERN and the Corryvreckan authors.
 * This software is distributed under the terms of the MIT License, copied verbatim in the file "LICENSE.md".
 * In applying this license, CERN does not waive the privileges and immunities granted to it by virtue of its status as an
 * Intergovernmental Organization or submit itself to any jurisdiction.
 */

#include "Correlations.h"
#include "tools/cuts.h"

using namespace corryvreckan;
using namespace std;

Correlations::Correlations(Configuration& config, std::shared_ptr<Detector> detector)
    : Module(config, detector), m_detector(detector) {

    // Backwards compatibility: also allow timing_cut to be used for time_cut_abs
    config_.setAlias("time_cut_abs", "timing_cut", true);
    config_.setAlias("do_time_cut", "do_timing_cut", true);

    config_.setDefault<bool>("do_time_cut", false);
    config_.setDefault<bool>("correlation_vs_time", false);

    if(config_.count({"time_cut_rel", "time_cut_abs"}) == 0) {
        config_.setDefault("time_cut_rel", 3.0);
    }

    // timing cut, relative (x * time_resolution) or absolute:
    timeCut = corryvreckan::calculate_cut<double>("time_cut", config_, m_detector);
    do_time_cut_ = config_.get<bool>("do_time_cut");

    m_corr_vs_time = config_.get<bool>("correlation_vs_time");
}

void Correlations::initialize() {

    LOG_ONCE(WARNING) << "Correlations module is enabled and will significantly increase the runtime";
    LOG(DEBUG) << "Booking histograms for detector " << m_detector->getName();

    // get the reference detector:
    std::shared_ptr<Detector> reference = get_reference();

    // Simple hit map
    std::string title = m_detector->getName() + ": hitmap;x [px];y [px];events";
    hitmap = new TH2F("hitmap",
                      title.c_str(),
                      m_detector->nPixels().X(),
                      -0.5,
                      m_detector->nPixels().X() - 0.5,
                      m_detector->nPixels().Y(),
                      -0.5,
                      m_detector->nPixels().Y() - 0.5);
    title = m_detector->getName() + ": hitmap of clusters;x [px];y [px];events";
    hitmap_clusters = new TH2F("hitmap_clusters",
                               title.c_str(),
                               m_detector->nPixels().X(),
                               -0.5,
                               m_detector->nPixels().X() - 0.5,
                               m_detector->nPixels().Y(),
                               -0.5,
                               m_detector->nPixels().Y() - 0.5);

    // Correlation plots
    title = m_detector->getName() + ": correlation X;x_{ref}-x [mm];events";
    correlationX = new TH1F("correlationX", title.c_str(), 1000, -10., 10.);
    title = m_detector->getName() + ": correlation Y;y_{ref}-y [mm];events";
    correlationY = new TH1F("correlationY", title.c_str(), 1000, -10., 10.);
    title = m_detector->getName() + ": correlation XY;y_{ref}-x [mm];events";
    correlationXY = new TH1F("correlationXY", title.c_str(), 1000, -10., 10.);
    title = m_detector->getName() + ": correlation YX;x_{ref}-y [mm];events";
    correlationYX = new TH1F("correlationYX", title.c_str(), 1000, -10., 10.);

    // time correlation plot range should cover length of events. nanosecond binning.
    title = m_detector->getName() + "Reference cluster time stamp - cluster time stamp;t_{ref}-t [ns];events";
    correlationTime = new TH1F("correlationTime", title.c_str(), static_cast<int>(2. * timeCut), -1 * timeCut, timeCut);

    if(m_corr_vs_time) {
        title = m_detector->getName() + " Correlation X versus time;t [s];x_{ref}-x [mm];events";
        std::string name = "correlationXVsTime";
        correlationXVsTime = new TH2F(name.c_str(), title.c_str(), 600, 0, 3e3, 200, -10., 10.);

        title = m_detector->getName() + " Correlation Y versus time;t [s];y_{ref}-y [mm];events";
        name = "correlationYVsTime";
        correlationYVsTime = new TH2F(name.c_str(), title.c_str(), 600, 0, 3e3, 200, -10., 10.);

<<<<<<< HEAD
        title = m_detector->getName() + "Reference pixel time stamp - pixel timestamp over time;t [s];t_{ref}-t [ns];events";
        correlationTimeOverTime_px = new TH2F(
            "correlationTimeOverTime_px", title.c_str(), 3e3, 0, 3e3, static_cast<int>(2. * timeCut), -1 * timeCut, timeCut);

        title = m_detector->getName() + "Reference pixel time stamp - pixel time stamp over pixel raw value;"
                                        "pixel raw value [lsb];t_{ref}-t [ns];events";
        correlationTimeOverPixelRawValue_px = new TH2F("correlationTimeOverSeedPixelRawValue_px",
                                                       title.c_str(),
                                                       32,
                                                       0,
                                                       32,
                                                       static_cast<int>(2. * timeCut),
                                                       -1 * timeCut,
                                                       timeCut);
=======
        title = m_detector->getName() + " Cross-Correlation XY versus time;t [s];x_{ref}-y [mm];events";
        name = "correlationXYVsTime";
        correlationXYVsTime = new TH2F(name.c_str(), title.c_str(), 600, 0, 3e3, 200, -10., 10.);

        title = m_detector->getName() + " Cross-Correlation YX versus time;t [s];y_{ref}-x [mm];events";
        name = "correlationYXVsTime";
        correlationYXVsTime = new TH2F(name.c_str(), title.c_str(), 600, 0, 3e3, 200, -10., 10.);
>>>>>>> d166cc65

        title = m_detector->getName() +
                "Reference cluster time stamp - cluster time stamp over time;t [s];t_{ref}-t [ns];events";
        correlationTimeOverTime = new TH2F(
            "correlationTimeOverTime", title.c_str(), 3e3, 0, 3e3, static_cast<int>(2. * timeCut), -1 * timeCut, timeCut);
        title = m_detector->getName() + "Reference cluster time stamp - cluster time stamp over seed pixel raw value;seed "
                                        "pixel raw value [lsb];t_{ref}-t [ns];events";
        correlationTimeOverSeedPixelRawValue = new TH2F("correlationTimeOverSeedPixelRawValue",
                                                        title.c_str(),
                                                        32,
                                                        0,
                                                        32,
                                                        static_cast<int>(2. * timeCut),
                                                        -1 * timeCut,
                                                        timeCut);
    }

    title = m_detector->getName() + "Reference pixel time stamp - pixel time stamp;t_{ref}-t [ns];events";
    correlationTime_px =
        new TH1F("correlationTime_px", title.c_str(), static_cast<int>(2. * timeCut), -1 * timeCut, timeCut);
    title = m_detector->getName() + "Reference cluster time stamp - cluster time stamp;t_{ref}-t [1/40MHz];events";
    correlationTimeInt = new TH1F("correlationTimeInt", title.c_str(), 8000, -40000.5, 39999.5);

    // 2D correlation plots (pixel-by-pixel, local coordinates):
    title = m_detector->getName() + ": 2D correlation X (local);x [px];x_{ref} [px];events";
    correlationX2Dlocal = new TH2F("correlationX_2Dlocal",
                                   title.c_str(),
                                   m_detector->nPixels().X(),
                                   -0.5,
                                   m_detector->nPixels().X() - 0.5,
                                   reference->nPixels().X(),
                                   -0.5,
                                   reference->nPixels().X() - 0.5);
    title = m_detector->getName() + ": 2D correlation Y (local);y [px];y_{ref} [px];events";
    correlationY2Dlocal = new TH2F("correlationY_2Dlocal",
                                   title.c_str(),
                                   m_detector->nPixels().Y(),
                                   -0.5,
                                   m_detector->nPixels().Y() - 0.5,
                                   reference->nPixels().Y(),
                                   -0.5,
                                   reference->nPixels().Y() - 0.5);
    title = m_detector->getName() + ": correlation col to col;col [px];col_{ref} [px];events";
    correlationColCol_px = new TH2F("correlationColCol_px",
                                    title.c_str(),
                                    m_detector->nPixels().X(),
                                    -0.5,
                                    m_detector->nPixels().X() - 0.5,
                                    reference->nPixels().X(),
                                    -0.5,
                                    reference->nPixels().X() - 0.5);
    title = m_detector->getName() + ": correlation col to row;col [px];row_{ref} [px];events";
    correlationColRow_px = new TH2F("correlationColRow_px",
                                    title.c_str(),
                                    m_detector->nPixels().X(),
                                    -0.5,
                                    m_detector->nPixels().X() - 0.5,
                                    reference->nPixels().Y(),
                                    -0.5,
                                    reference->nPixels().Y() - 0.5);
    title = m_detector->getName() + ": correlation row to col;row [px];col_{ref} [px];events";
    correlationRowCol_px = new TH2F("correlationRowCol_px",
                                    title.c_str(),
                                    m_detector->nPixels().Y(),
                                    -0.5,
                                    m_detector->nPixels().Y() - 0.5,
                                    reference->nPixels().X(),
                                    -0.5,
                                    reference->nPixels().X() - 0.5);
    title = m_detector->getName() + ": correlation row to row;row [px];row_{ref} [px];events";
    correlationRowRow_px = new TH2F("correlationRowRow_px",
                                    title.c_str(),
                                    m_detector->nPixels().Y(),
                                    -0.5,
                                    m_detector->nPixels().Y() - 0.5,
                                    reference->nPixels().Y(),
                                    -0.5,
                                    reference->nPixels().Y() - 0.5);

    title = m_detector->getName() + ": 2D correlation X (global);x [mm];x_{ref} [mm];events";
    correlationX2D = new TH2F("correlationX_2D", title.c_str(), 100, -10., 10., 100, -10., 10.);
    title = m_detector->getName() + ": 2D correlation Y (global);y [mm];y_{ref} [mm];events";
    correlationY2D = new TH2F("correlationY_2D", title.c_str(), 100, -10., 10., 100, -10., 10.);

    title = m_detector->getName() + ": 2D cross-correlation X/Y (global);x [mm];y_{ref} [mm];events";
    correlationXY2D = new TH2F("correlationXY_2D", title.c_str(), 100, -10., 10., 100, -10., 10.);
    title = m_detector->getName() + ": 2D cross-correlation Y/X (global);y [mm];x_{ref} [mm];events";
    correlationYX2D = new TH2F("correlationYX_2D", title.c_str(), 100, -10., 10., 100, -10., 10.);

    // Timing plots
    title = m_detector->getName() + ": event time;t [s];events";
    eventTimes = new TH1F("eventTimes", title.c_str(), 3000000, 0, 300);
}

StatusCode Correlations::run(const std::shared_ptr<Clipboard>& clipboard) {

    // Get the pixels
    auto pixels = clipboard->getData<Pixel>(m_detector->getName());
    for(auto& pixel : pixels) {
        // Hitmap
        hitmap->Fill(pixel->column(), pixel->row());
        // Timing plots
        eventTimes->Fill(static_cast<double>(Units::convert(pixel->timestamp(), "s")));
    }

    // Get the clusters
    auto clusters = clipboard->getData<Cluster>(m_detector->getName());
    for(auto& cluster : clusters) {
        hitmap_clusters->Fill(cluster->column(), cluster->row());
    }

    // Get pixels/clusters from reference detector
    auto reference = get_reference();
    auto referencePixels = clipboard->getData<Pixel>(reference->getName());
    auto referenceClusters = clipboard->getData<Cluster>(reference->getName());
    for(auto& pixel : pixels) {
        // Loop over reference plane pixels:
        for(auto& refPixel : referencePixels) {
            correlationColCol_px->Fill(pixel->column(), refPixel->column());
            correlationColRow_px->Fill(pixel->column(), refPixel->row());
            correlationRowCol_px->Fill(pixel->row(), refPixel->column());
            correlationRowRow_px->Fill(pixel->row(), refPixel->row());

            double timeDiff = refPixel->timestamp() - pixel->timestamp();
            correlationTime_px->Fill(static_cast<double>(Units::convert(timeDiff, "ns")));
            correlationTimeOverTime_px->Fill(static_cast<double>(Units::convert(pixel->timestamp(), "s")), timeDiff);
            correlationTimeOverPixelRawValue_px->Fill(pixel->raw(), timeDiff);
        }
    }

    for(auto& cluster : clusters) {

        // Check that track is within region of interest using winding number algorithm
        if(!m_detector->isWithinROI(cluster.get())) {
            LOG(DEBUG) << " - cluster outside ROI";
            continue;
        }

        // Loop over reference plane clusters to make correlation plots
        for(auto& refCluster : referenceClusters) {

            double timeDifference = refCluster->timestamp() - cluster->timestamp();
            // in 40 MHz:
            long long int timeDifferenceInt = static_cast<long long int>(timeDifference / 25);

            // Correlation plots
            if(abs(timeDifference) < timeCut || !do_time_cut_) {
                correlationX->Fill(refCluster->global().x() - cluster->global().x());
                correlationX2D->Fill(cluster->global().x(), refCluster->global().x());
                correlationX2Dlocal->Fill(cluster->column(), refCluster->column());

                correlationY->Fill(refCluster->global().y() - cluster->global().y());
                correlationY2D->Fill(cluster->global().y(), refCluster->global().y());
                correlationY2Dlocal->Fill(cluster->row(), refCluster->row());

                correlationXY->Fill(refCluster->global().y() - cluster->global().x());
                correlationXY2D->Fill(refCluster->global().y(), cluster->global().x());
                correlationYX->Fill(refCluster->global().x() - cluster->global().y());
                correlationYX2D->Fill(refCluster->global().x(), cluster->global().y());
            }

            correlationTime->Fill(timeDifference); // time difference in ns
            LOG(DEBUG) << "Time difference: " << Units::display(timeDifference, {"ns", "us"})
                       << ", Time ref. cluster: " << Units::display(refCluster->timestamp(), {"ns", "us"})
                       << ", Time cluster: " << Units::display(cluster->timestamp(), {"ns", "us"});

            if(m_corr_vs_time) {
                if(abs(timeDifference) < timeCut || !do_time_cut_) {
                    correlationXVsTime->Fill(static_cast<double>(Units::convert(cluster->timestamp(), "s")),
                                             refCluster->global().x() - cluster->global().x());
                    correlationYVsTime->Fill(static_cast<double>(Units::convert(cluster->timestamp(), "s")),
                                             refCluster->global().y() - cluster->global().y());
                    correlationXYVsTime->Fill(static_cast<double>(Units::convert(cluster->timestamp(), "s")),
                                              refCluster->global().x() - cluster->global().y());
                    correlationYXVsTime->Fill(static_cast<double>(Units::convert(cluster->timestamp(), "s")),
                                              refCluster->global().y() - cluster->global().x());
                }
                // Time difference in ns
                correlationTimeOverTime->Fill(static_cast<double>(Units::convert(cluster->timestamp(), "s")),
                                              timeDifference);
                correlationTimeOverSeedPixelRawValue->Fill(cluster->getSeedPixel()->raw(), timeDifference);
            }
            correlationTimeInt->Fill(static_cast<double>(timeDifferenceInt));
        }
    }

    return StatusCode::Success;
}<|MERGE_RESOLUTION|>--- conflicted
+++ resolved
@@ -86,7 +86,6 @@
         name = "correlationYVsTime";
         correlationYVsTime = new TH2F(name.c_str(), title.c_str(), 600, 0, 3e3, 200, -10., 10.);
 
-<<<<<<< HEAD
         title = m_detector->getName() + "Reference pixel time stamp - pixel timestamp over time;t [s];t_{ref}-t [ns];events";
         correlationTimeOverTime_px = new TH2F(
             "correlationTimeOverTime_px", title.c_str(), 3e3, 0, 3e3, static_cast<int>(2. * timeCut), -1 * timeCut, timeCut);
@@ -101,7 +100,7 @@
                                                        static_cast<int>(2. * timeCut),
                                                        -1 * timeCut,
                                                        timeCut);
-=======
+
         title = m_detector->getName() + " Cross-Correlation XY versus time;t [s];x_{ref}-y [mm];events";
         name = "correlationXYVsTime";
         correlationXYVsTime = new TH2F(name.c_str(), title.c_str(), 600, 0, 3e3, 200, -10., 10.);
@@ -109,7 +108,6 @@
         title = m_detector->getName() + " Cross-Correlation YX versus time;t [s];y_{ref}-x [mm];events";
         name = "correlationYXVsTime";
         correlationYXVsTime = new TH2F(name.c_str(), title.c_str(), 600, 0, 3e3, 200, -10., 10.);
->>>>>>> d166cc65
 
         title = m_detector->getName() +
                 "Reference cluster time stamp - cluster time stamp over time;t [s];t_{ref}-t [ns];events";
