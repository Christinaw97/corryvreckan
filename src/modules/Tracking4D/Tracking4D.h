#ifndef TRACKING4D_H
#define TRACKING4D_H 1

#include <TCanvas.h>
#include <TH1F.h>
#include <TH2F.h>
#include <iostream>
#include "core/module/Module.hpp"
#include "objects/Cluster.hpp"
#include "objects/Pixel.hpp"
#include "objects/Track.hpp"

namespace corryvreckan {
    /** @ingroup Modules
     */
    class Tracking4D : public Module {

    public:
        // Constructors and destructors
        Tracking4D(Configuration config, std::vector<std::shared_ptr<Detector>> detectors);
        ~Tracking4D() {}

        // Functions
        void initialise();
        StatusCode run(std::shared_ptr<Clipboard> clipboard);

    private:
        // Histograms
        TH1F* trackChi2;
        TH1F* clustersPerTrack;
        TH1F* trackChi2ndof;
        TH1F* tracksPerEvent;
        TH1F* trackAngleX;
        TH1F* trackAngleY;
        std::map<std::string, TH1F*> residualsX;
        std::map<std::string, TH1F*> residualsXwidth1;
        std::map<std::string, TH1F*> residualsXwidth2;
        std::map<std::string, TH1F*> residualsXwidth3;
        std::map<std::string, TH1F*> residualsY;
        std::map<std::string, TH1F*> residualsYwidth1;
        std::map<std::string, TH1F*> residualsYwidth2;
        std::map<std::string, TH1F*> residualsYwidth3;
        std::map<std::string, TH1F*> residualsXMM, residualsYMM;

        std::map<std::string, TH1F*> kinkX;
        std::map<std::string, TH1F*> kinkY;
        std::map<std::string, TH1F*> pullX;
        std::map<std::string, TH1F*> pullY;
        // Cuts for tracking
<<<<<<< HEAD
        double timingCut;
        double spatialCut;
        double momentum;
=======
        double time_cut_reference_;
>>>>>>> 8d049ed2
        size_t minHitsOnTrack;
        bool excludeDUT;
        std::vector<std::string> requireDetectors;
        std::map<std::shared_ptr<Detector>, double> time_cuts_;
        std::map<std::shared_ptr<Detector>, XYVector> spatial_cuts_;
        std::string timestampFrom;
        std::string trackModel;
    };
} // namespace corryvreckan
#endif // TRACKING4D_H<|MERGE_RESOLUTION|>--- conflicted
+++ resolved
@@ -47,13 +47,8 @@
         std::map<std::string, TH1F*> pullX;
         std::map<std::string, TH1F*> pullY;
         // Cuts for tracking
-<<<<<<< HEAD
-        double timingCut;
-        double spatialCut;
         double momentum;
-=======
         double time_cut_reference_;
->>>>>>> 8d049ed2
         size_t minHitsOnTrack;
         bool excludeDUT;
         std::vector<std::string> requireDetectors;
