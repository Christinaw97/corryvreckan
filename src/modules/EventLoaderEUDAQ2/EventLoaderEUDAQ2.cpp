/**
 * @file
 * @brief Implementation of module EventLoaderEUDAQ2
 *
 * @copyright Copyright (c) 2019-2020 CERN and the Corryvreckan authors.
 * This software is distributed under the terms of the MIT License, copied verbatim in the file "LICENSE.md".
 * In applying this license, CERN does not waive the privileges and immunities granted to it by virtue of its status as an
 * Intergovernmental Organization or submit itself to any jurisdiction.
 */

#include "EventLoaderEUDAQ2.h"
#include "eudaq/FileReader.hh"

using namespace corryvreckan;

EventLoaderEUDAQ2::EventLoaderEUDAQ2(Configuration& config, std::shared_ptr<Detector> detector)
    : Module(config, detector), detector_(detector) {

    // Backwards compatibility: also allow get_tag_vectors to be used for get_tag_profiles
    config_.setAlias("get_tag_profiles", "get_tag_vectors", true);

    config_.setDefault<bool>("get_time_residuals", false);
    config_.setDefault<bool>("get_tag_histograms", false);
    config_.setDefault<bool>("get_tag_profiles", false);
    config_.setDefault<bool>("ignore_bore", true);
    config_.setDefault<bool>("veto_triggers", false);
    config_.setDefault<double>("skip_time", 0.);
    config_.setDefault<int>("buffer_depth", 0);
    config_.setDefault<int>("shift_triggers", 0);
    config_.setDefault<bool>("inclusive", true);
    config_.setDefault<std::string>("eudaq_loglevel", "ERROR");

    filename_ = config_.getPath("file_name", true);
    get_time_residuals_ = config_.get<bool>("get_time_residuals");

    get_tag_histograms_ = config_.get<bool>("get_tag_histograms");
    get_tag_profiles_ = config_.get<bool>("get_tag_profiles");
    ignore_bore_ = config_.get<bool>("ignore_bore");
    veto_triggers_ = config_.get<bool>("veto_triggers");
    skip_time_ = config_.get<double>("skip_time");
    adjust_event_times_ = config_.getMatrix<std::string>("adjust_event_times", {});
    buffer_depth_ = config_.get<int>("buffer_depth");
    shift_triggers_ = config_.get<int>("shift_triggers");
    inclusive_ = config_.get<bool>("inclusive");

    // Set EUDAQ log level to desired value:
    EUDAQ_LOG_LEVEL(config_.get<std::string>("eudaq_loglevel"));
    LOG(INFO) << "Setting EUDAQ2 log level to \"" << config_.get<std::string>("eudaq_loglevel") << "\"";

    // Prepare EUDAQ2 config object
    eudaq::Configuration cfg;

    // Forward all settings to EUDAQ
    // WARNING: the EUDAQ Configuration class is not very flexible and e.g. booleans have to be passed as 1 and 0.
    auto configs = config_.getAll();
    for(const auto& key : configs) {
        LOG(DEBUG) << "Forwarding key \"" << key.first << " = " << key.second << "\" to EUDAQ converter";
        cfg.Set(key.first, key.second);
    }

    // Provide the calibration file specified in the detector geometry:
    // NOTE: This should go last to allow overwriting the calibration_file key in the module config with absolute path
    auto calibration_file =
        config_.has("calibration_file") ? config_.getPath("calibration_file", true) : detector_->calibrationFile();
    if(!calibration_file.empty()) {
        LOG(DEBUG) << "Forwarding detector calibration file: " << calibration_file;
        cfg.Set("calibration_file", calibration_file);
    }

    // Converting the newly built configuration to a shared pointer of a const configuration object
    // Unfortunately EUDAQ does not provide appropriate member functions for their configuration class to avoid this dance
    const eudaq::Configuration eu_cfg = cfg;
    eudaq_config_ = std::make_shared<const eudaq::Configuration>(eu_cfg);

    // Shift trigger ID of this device with respect to the IDs stored in the Corryrveckan Event
    // Note: Require shift_triggers >= 0
    if(shift_triggers_ < 0) {
        throw InvalidValueError(config_, "shift_triggers", "Trigger shift needs to be positive (or zero).");
    }
}

void EventLoaderEUDAQ2::initialize() {

    // Declare histograms
    std::string title = ";EUDAQ event start time[ms];# entries";
    hEudaqEventStart = new TH1D("eudaqEventStart", title.c_str(), 3e6, 0, 3e3);

    title = ";EUDAQ event start time[s];# entries";
    hEudaqEventStart_long = new TH1D("eudaqEventStart_long", title.c_str(), 3e6, 0, 3e3);

    title = "Corryvreckan event start times (placed on clipboard); Corryvreckan event start time [ms];# entries";
    hClipboardEventStart = new TH1D("clipboardEventStart", title.c_str(), 3e6, 0, 3e3);

    title = "Corryvreckan event start times (placed on clipboard); Corryvreckan event start time [s];# entries";
    hClipboardEventStart_long = new TH1D("clipboardEventStart_long", title.c_str(), 3e6, 0, 3e3);

    title = "Corryvreckan event end times (placed on clipboard); Corryvreckan event end time [ms];# entries";
    hClipboardEventEnd = new TH1D("clipboardEventEnd", title.c_str(), 3e6, 0, 3e3);

    title = "Corryvreckan event end times (on clipboard); Corryvreckan event duration [ms];# entries";
    hClipboardEventDuration = new TH1D("clipboardEventDuration", title.c_str(), 3e6, 0, 3e3);

    hTriggersPerEvent =
        new TH1D("hTriggersPerEvent", "Number of triggers per event;triggers per event;entries", 20, -0.5, 19.5);

    title = " # events per corry event; number of events from " + detector_->getName() + " per corry event;# entries";
    hEudaqeventsPerCorry = new TH1D("hEudaqeventsPerCorryEvent", title.c_str(), 50, -.5, 49.5);

<<<<<<< HEAD
    title = " col vs pivot; pivot ; col";
    ColVsPivot = new TH2D("hColVSPIVOT", title.c_str(), 580, 0, 580, 580, 0, 580);
=======
>>>>>>> 65f9dc14
    title = "number of hits in corry frame vs number of eudaq frames;eudaq frames;# hits";
    hHitsVersusEUDAQ2Frames = new TH2D("hHitsVersusEUDAQ2Frames", title.c_str(), 15, -.5, 14.5, 200, -0.5, 199.5);
    // Create the following histograms only when detector is not auxiliary:
    if(!detector_->isAuxiliary()) {
        title = "hitmap;column;row;# events";
        hitmap = new TH2F("hitmap",
                          title.c_str(),
                          detector_->nPixels().X(),
                          -0.5,
                          detector_->nPixels().X() - 0.5,
                          detector_->nPixels().Y(),
                          -0.5,
                          detector_->nPixels().Y() - 0.5);

        title = "rawValues; column; row; raw values";
        hRawValuesMap = new TProfile2D("hRawValuesMap",
                                       title.c_str(),
                                       detector_->nPixels().X(),
                                       -0.5,
                                       detector_->nPixels().X() - 0.5,
                                       detector_->nPixels().Y(),
                                       -0.5,
                                       detector_->nPixels().Y() - 0.5);

        title = ";hit time [ms];# events";
        hPixelTimes = new TH1F("hPixelTimes", title.c_str(), 3e6, 0, 3e3);

        title = ";hit timestamp [s];# events";
        hPixelTimes_long = new TH1F("hPixelTimes_long", title.c_str(), 3e6, 0, 3e3);

        title = ";pixel raw values;# events";
        hPixelRawValues = new TH1F("hPixelRawValues", title.c_str(), 1024, -0.5, 1023.5);

        title = "Pixel Multiplicity per EUDAQ Event;# pixels;# events";
        hPixelMultiplicityPerEudaqEvent = new TH1F("hPixelMultiplicityPerEudaqEvent", title.c_str(), 1000, -0.5, 999.5);

        title = "Pixel Multiplicity per Corry Event;# pixels;# events";
        hPixelMultiplicityPerCorryEvent = new TH1F("hPixelMultiplicityPerCorryEvent", title.c_str(), 1000, -0.5, 999.5);

        if(get_time_residuals_) {
            hPixelTimeEventBeginResidual =
                new TH1F("hPixelTimeEventBeginResidual",
                         "hPixelTimeEventBeginResidual;pixel_ts - clipboard event begin [us]; # entries",
                         2.1e5,
                         -10,
                         200);

            hPixelTimeEventBeginResidual_wide =
                new TH1F("hPixelTimeEventBeginResidual_wide",
                         "hPixelTimeEventBeginResidual_wide;pixel_ts - clipboard event begin [us]; # entries",
                         1e5,
                         -5000,
                         5000);
            hPixelTimeEventBeginResidualOverTime =
                new TH2F("hPixelTimeEventBeginResidualOverTime",
                         "hPixelTimeEventBeginResidualOverTime; pixel time [s];pixel_ts - clipboard event begin [us]",
                         3e3,
                         0,
                         3e3,
                         2.1e4,
                         -10,
                         200);
            std::string histTitle = "hPixelTriggerTimeResidualOverTime_0;time [s];pixel_ts - trigger_ts [us];# entries";
            hPixelTriggerTimeResidualOverTime =
                new TH2D("hPixelTriggerTimeResidualOverTime_0", histTitle.c_str(), 3e3, 0, 3e3, 1e4, -50, 50);
        }
    }

    // open the input file with the eudaq reader
    try {
        reader_ = eudaq::Factory<eudaq::FileReader>::MakeUnique(eudaq::str2hash("native"), filename_);
    } catch(...) {
        LOG(ERROR) << "eudaq::FileReader could not read the input file ' " << filename_
                   << " '. Please verify that the path and file name are correct.";
        throw InvalidValueError(config_, "file_path", "Parsing error!");
    }

    // Check if all elements of m_adjust_event_times have a valid size of 3, if not throw error.
    for(auto& shift_times : adjust_event_times_) {
        if(shift_times.size() != 3) {
            throw InvalidValueError(
                config_,
                "adjust_event_times",
                "Parameter needs 3 values per row: [\"event type\", shift event start, shift event end]");
        }
    }
}

std::shared_ptr<eudaq::StandardEvent> EventLoaderEUDAQ2::get_next_sorted_std_event() {

    // Refill the event buffer if necessary:
    while(static_cast<int>(sorted_events_.size()) < buffer_depth_) {
        LOG(DEBUG) << "Filling buffer with new event.";
        // fill buffer with new std event:
        auto new_event = get_next_std_event();
        sorted_events_.push(new_event);
    }

    // get first element of queue and erase it
    auto stdevt = sorted_events_.top();
    sorted_events_.pop();
    return stdevt;
}

std::shared_ptr<eudaq::StandardEvent> EventLoaderEUDAQ2::get_next_std_event() {
    auto stdevt = eudaq::StandardEvent::MakeShared();
    bool decoding_failed = true;
    do {
        // Create new StandardEvent
        stdevt = eudaq::StandardEvent::MakeShared();

        // Check if we need a new full event or if we still have some in the cache:
        if(events_.empty()) {
            LOG(TRACE) << "Reading new EUDAQ event from file";
            auto new_event = reader_->GetNextEvent();
            if(!new_event) {
                LOG(DEBUG) << "Reached EOF";
                throw EndOfFile();
            }
            // Build buffer from all sub-events:
            events_ = new_event->GetSubEvents();
            // The main event might also contain data, so add it to the buffer:
            if(events_.empty()) {
                events_.push_back(new_event);
            }
        }
        LOG(TRACE) << "Buffer contains " << events_.size() << " (sub-) events:";
        for(auto& evt : events_) {
            LOG(TRACE) << "  (sub-) event of type " << evt->GetDescription();
        }

        // Retrieve first and remove from buffer:
        auto event = events_.front();
        events_.erase(events_.begin());

        // If this is a Begin-of-Run event and we should ignore it, please do so:
        if(event->IsBORE() && ignore_bore_) {
            LOG(DEBUG) << "Found EUDAQ2 BORE event, ignoring it";
            continue;
        }

        decoding_failed = !eudaq::StdEventConverter::Convert(event, stdevt, eudaq_config_);

        // Read and store tag information:
        if(get_tag_histograms_ || get_tag_profiles_) {
            retrieve_event_tags(stdevt);
        }

        LOG(DEBUG) << event->GetDescription() << ": EventConverter returned " << (decoding_failed ? "false" : "true");
    } while(decoding_failed);
    return stdevt;
}

void EventLoaderEUDAQ2::retrieve_event_tags(const eudaq::EventSPC evt) {
    auto tags = evt->GetTags();

    for(auto tag_pair : tags) {
        // Trying to convert tag value to double:
        try {
            double value = std::stod(tag_pair.second);

            // Check if histogram exists already, if not: create it
            if(get_tag_histograms_) {
                if(tagHist.find(tag_pair.first) == tagHist.end()) {
                    std::string name = "tagHist_" + tag_pair.first;
                    std::string title = tag_pair.first + ";tag value;# entries";
                    tagHist[tag_pair.first] = new TH1D(name.c_str(), title.c_str(), 1024, -512.5, 511.5);
                }
                tagHist[tag_pair.first]->Fill(value);
            }
            if(get_tag_profiles_) {
                if(tagProfile.find(tag_pair.first) == tagProfile.end()) {
                    std::string name = "tagProfile_" + tag_pair.first;
                    std::string title = "tag_" + tag_pair.first + ";event / 1000;tag value";
                    tagProfile[tag_pair.first] = new TProfile(name.c_str(), title.c_str(), 4e5, 0, 100);
                }
                tagProfile[tag_pair.first]->Fill(evt->GetEventN() / 1000, value, 1);
            }
        } catch(std::exception& e) {
        }
    }
}
Event::Position EventLoaderEUDAQ2::is_within_event(const std::shared_ptr<Clipboard>& clipboard,
                                                   std::shared_ptr<eudaq::StandardEvent> evt) const {
    // Potentially shift the trigger IDs if requested
    auto trigger_after_shift = static_cast<uint32_t>(static_cast<int>(evt->GetTriggerN()) + shift_triggers_);

    // Check if this event has timestamps available:
    if(evt->GetTimeBegin() == 0 && evt->GetTimeEnd() == 0) {
        LOG(DEBUG) << evt->GetDescription() << ": Event has no timestamp, comparing trigger IDs";

        // If there is no event defined yet, there is little we can do:
        if(!clipboard->isEventDefined()) {
            LOG(DEBUG) << "No Corryvreckan event defined - cannot define without timestamps.";
            return Event::Position::UNKNOWN;
        }

        // Get position of this time frame with respect to the defined event:
        // Shift trigger ID of this device with respect to the IDs stored in the Corryrveckan event.
        auto trigger_position = clipboard->getEvent()->getTriggerPosition(trigger_after_shift);
        if(trigger_position == Event::Position::BEFORE) {
            LOG(DEBUG) << "Trigger ID " << evt->GetTriggerN() << " before triggers registered in Corryvreckan event";
            LOG(DEBUG) << "(Shifted) Trigger ID " << trigger_after_shift
                       << " before triggers registered in Corryvreckan event";
        } else if(trigger_position == Event::Position::AFTER) {
            LOG(DEBUG) << "Trigger ID " << evt->GetTriggerN() << " after triggers registered in Corryvreckan event";
            LOG(DEBUG) << "(Shifted) Trigger ID " << trigger_after_shift
                       << " after triggers registered in Corryvreckan event";
        } else if(trigger_position == Event::Position::UNKNOWN) {
            LOG(DEBUG) << "Trigger ID " << evt->GetTriggerN() << " within Corryvreckan event range but not registered";
            LOG(DEBUG) << "(Shifted) Trigger ID " << trigger_after_shift
                       << " within Corryvreckan event range but not registered";
        } else {
            // Redefine EUDAQ2 event begin and end to trigger timestamp (both were zero):
            evt->SetTimeBegin(static_cast<uint64_t>(clipboard->getEvent()->getTriggerTime(trigger_after_shift) * 1000));
            evt->SetTimeEnd(static_cast<uint64_t>(clipboard->getEvent()->getTriggerTime(trigger_after_shift) * 1000));

            LOG(DEBUG) << "Shifted Trigger ID " << trigger_after_shift << " found in Corryvreckan event";
        }
        return trigger_position;
    }

    // Read time from EUDAQ2 event and convert from picoseconds to nanoseconds:
    double event_start = static_cast<double>(evt->GetTimeBegin()) / 1000 + detector_->timeOffset();
    double event_end = static_cast<double>(evt->GetTimeEnd()) / 1000 + detector_->timeOffset();
    // Store the original position of the event before adjusting its length:
    double event_timestamp = event_start;
    LOG(DEBUG) << "event_start = " << Units::display(event_start, "us")
               << ", event_end = " << Units::display(event_end, "us");

    // If adjustment of event start/end is required:
    const auto it = std::find_if(adjust_event_times_.begin(),
                                 adjust_event_times_.end(),
                                 [evt](const std::vector<std::string>& x) { return x.front() == evt->GetDescription(); });

    if(it != adjust_event_times_.end()) {
        event_start += corryvreckan::from_string<double>(it->at(1));
        event_end += corryvreckan::from_string<double>(it->at(2));
        LOG(DEBUG) << "Adjusting " << it->at(0) << " event_start by "
                   << Units::display(corryvreckan::from_string<double>(it->at(1)), {"us", "ns"}) << ", event_end by "
                   << Units::display(corryvreckan::from_string<double>(it->at(2)), {"us", "ns"});
        LOG(DEBUG) << "Adjusted event: " << Units::display(event_start, {"us", "ns"}) << " - "
                   << Units::display(event_end, {"us", "ns"}) << ", length "
                   << Units::display(event_end - event_start, {"us", "ns"});
    }

    // Skip if later start is requested:
    if(event_start < skip_time_) {
        LOG(DEBUG) << "Event start before requested skip time: " << Units::display(event_start, {"us", "ns"}) << " < "
                   << Units::display(skip_time_, {"us", "ns"});
        return Event::Position::BEFORE;
    }

    // Check if an event is defined or if we need to create it:
    if(!clipboard->isEventDefined()) {
        LOG(DEBUG) << "Defining Corryvreckan event: " << Units::display(event_start, {"us", "ns"}) << " - "
                   << Units::display(event_end, {"us", "ns"}) << ", length "
                   << Units::display(event_end - event_start, {"us", "ns"});
        clipboard->putEvent(std::make_shared<Event>(event_start, event_end));
        hClipboardEventStart->Fill(static_cast<double>(Units::convert(event_start, "ms")));
        hClipboardEventStart_long->Fill(static_cast<double>(Units::convert(event_start, "s")));
        hClipboardEventEnd->Fill(static_cast<double>(Units::convert(event_end, "ms")));
        hClipboardEventDuration->Fill(
            static_cast<double>(Units::convert(clipboard->getEvent()->end() - clipboard->getEvent()->start(), "ms")));
    } else {
        LOG(DEBUG) << "Corryvreckan event found on clipboard: "
                   << Units::display(clipboard->getEvent()->start(), {"us", "ns"}) << " - "
                   << Units::display(clipboard->getEvent()->end(), {"us", "ns"})
                   << ", length: " << Units::display(clipboard->getEvent()->duration(), {"us", "ns"});
    }

    // Get position of this time frame with respect to the defined event:
    auto position = clipboard->getEvent()->getFramePosition(event_start, event_end, inclusive_);
    if(position == Event::Position::BEFORE) {
        LOG(DEBUG) << "Event start before Corryvreckan event: " << Units::display(event_start, {"us", "ns"}) << " < "
                   << Units::display(clipboard->getEvent()->start(), {"us", "ns"});
    } else if(position == Event::Position::AFTER) {
        LOG(DEBUG) << "Event end after Corryvreckan event: " << Units::display(event_end, {"us", "ns"}) << " > "
                   << Units::display(clipboard->getEvent()->end(), {"us", "ns"});
    } else if(position == Event::Position::DURING) {
        // check if event has valid trigger ID (flag = 0x10):
        if(evt->IsFlagTrigger()) {
            if(veto_triggers_ && !clipboard->getEvent()->triggerList().empty()) {
                LOG(DEBUG) << "Not storing trigger ID " << trigger_after_shift
                           << " because of existing trigger and veto flag";
            } else {
                // Store potential trigger numbers, assign to center of event:
                clipboard->getEvent()->addTrigger(trigger_after_shift, event_timestamp);
                LOG(DEBUG) << "Stored trigger ID " << trigger_after_shift << " at "
                           << Units::display(event_timestamp, {"us", "ns"});
            }
        }
    }

    return position;
}

PixelVector EventLoaderEUDAQ2::get_pixel_data(std::shared_ptr<eudaq::StandardEvent> evt, int plane_id) const {

    PixelVector pixels;

    // No plane found:
    if(plane_id < 0) {
        return pixels;
    }

    auto plane = evt->GetPlane(static_cast<size_t>(plane_id));
    // Concatenate plane name according to naming convention: sensor_type + "_" + int
    auto plane_name = plane.Sensor() + "_" + std::to_string(plane.ID());
    auto detector_name = detector_->getName();
    // Convert to lower case before string comparison to avoid errors by the user:
    std::transform(plane_name.begin(), plane_name.end(), plane_name.begin(), ::tolower);
    std::transform(detector_name.begin(), detector_name.end(), detector_name.begin(), ::tolower);
    LOG(TRACE) << plane_name << " (ID " << plane_id << ") with " << plane.HitPixels() << " pixel hits";

    // Loop over all hits and add to pixels vector:
    for(unsigned int i = 0; i < plane.HitPixels(); i++) {

        auto col = static_cast<int>(plane.GetX(i));
        auto row = static_cast<int>(plane.GetY(i));
        ColVsPivot->Fill(plane.PivotPixel() / 16., row);
        auto raw = static_cast<int>(plane.GetPixel(i)); // generic pixel raw value (could be ToT, ADC, ...)

        double ts;
        if(plane.GetTimestamp(i) == 0) {
            // If the plane timestamp is not defined, we place all pixels in the center of the EUDAQ2 event.
            // Note: If the EUDAQ2 event has zero timestamps (time begin/end == 0), then the event times are
            // redefined to time begin/end == trigger timestamp in get_trigger_position (see above), i.e. in
            // that case, all pixel timestamp will be set to the corresponding trigger timestamp.
            ts = static_cast<double>(evt->GetTimeBegin() + evt->GetTimeEnd()) / 2 / 1000 + detector_->timeOffset();
            // FIXMe - not to be put to master
            raw = static_cast<int>(plane.PivotPixel() / 16);
        } else {
            ts = static_cast<double>(plane.GetTimestamp(i)) / 1000 + detector_->timeOffset();
        }

        if(col >= detector_->nPixels().X() || row >= detector_->nPixels().Y()) {
            LOG(WARNING) << "Pixel address " << col << ", " << row << " is outside of pixel matrix with size "
                         << detector_->nPixels();
        }

        if(detector_->masked(col, row)) {
            LOG(TRACE) << "Masking pixel (col, row) = (" << col << ", " << row << ")";
            continue;
        } else {
            LOG(TRACE) << "Storing (col, row, timestamp) = (" << col << ", " << row << ", "
                       << Units::display(ts, {"ns", "us", "ms"}) << ") from EUDAQ2 event data";
        }

        // when calibration is not available, set charge = raw
        auto pixel = std::make_shared<Pixel>(detector_->getName(), col, row, raw, raw, ts);

        hitmap->Fill(col, row);
        hPixelTimes->Fill(static_cast<double>(Units::convert(ts, "ms")));
        hPixelTimes_long->Fill(static_cast<double>(Units::convert(ts, "s")));
        hPixelRawValues->Fill(raw);
        hRawValuesMap->Fill(col, row, raw);

        pixels.push_back(pixel);
    }
    hPixelMultiplicityPerEudaqEvent->Fill(static_cast<int>(pixels.size()));
    LOG(DEBUG) << detector_->getName() << ": Plane contains " << pixels.size() << " pixels";

    return pixels;
}

bool EventLoaderEUDAQ2::filter_detectors(std::shared_ptr<eudaq::StandardEvent> evt, int& plane_id) const {
    // Check if the detector type matches the currently processed detector type:
    auto detector_type = evt->GetDetectorType();
    std::transform(detector_type.begin(), detector_type.end(), detector_type.begin(), ::tolower);
    // Fall back to parsing the description if not set:
    if(detector_type.empty()) {
        LOG(TRACE) << "Using fallback comparison with EUDAQ2 event description";
        auto description = evt->GetDescription();
        std::transform(description.begin(), description.end(), description.begin(), ::tolower);
        if(description.find(detector_->getType()) == std::string::npos) {
            LOG(DEBUG) << "Ignoring event because description doesn't match type " << detector_->getType() << ": "
                       << description;
            return false;
        }
    } else if(detector_type != detector_->getType()) {
        LOG(DEBUG) << "Ignoring event because detector type doesn't match: " << detector_type;
        return false;
    }

    // To the best of our knowledge, this is the detector we are looking for.
    LOG(DEBUG) << "Found matching event for detector type " << detector_->getType();
    if(evt->NumPlanes() == 0) {
        return true;
    }

    // Check if we can identify the detector itself among the planes:
    for(size_t i_plane = 0; i_plane < evt->NumPlanes(); i_plane++) {
        auto plane = evt->GetPlane(i_plane);

        // Concatenate plane name according to naming convention: sensor_type + "_" + int
        auto plane_name = plane.Sensor() + "_" + std::to_string(plane.ID());
        auto detector_name = detector_->getName();
        // Convert to lower case before string comparison to avoid errors by the user:
        std::transform(plane_name.begin(), plane_name.end(), plane_name.begin(), ::tolower);
        std::transform(detector_name.begin(), detector_name.end(), detector_name.begin(), ::tolower);

        if(detector_name == plane_name) {
            plane_id = static_cast<int>(i_plane);
            LOG(DEBUG) << "Found matching plane in event for detector " << detector_->getName();
            return true;
        } else {
            LOG(DEBUG) << "plane " << plane_name << "does not match " << detector_name;
        }
    }

    // Detector not found among planes of this event
    LOG(DEBUG) << "Ignoring event because no matching plane could be found for detector " << detector_->getName();
    return false;
}

StatusCode EventLoaderEUDAQ2::run(const std::shared_ptr<Clipboard>& clipboard) {
    size_t num_eudaq_events_per_corry = 0;

    PixelVector pixels;

    Event::Position current_position = Event::Position::UNKNOWN;
    while(1) {
        // Retrieve next event from file/buffer:
        if(!event_) {
            try {
                if(buffer_depth_ == 0) {
                    // simply get next decoded EUDAQ StandardEvent from buffer
                    event_ = get_next_std_event();
                } else {
                    // get next decoded EUDAQ StandardEvent from timesorted buffer
                    event_ = get_next_sorted_std_event();
                }
            } catch(EndOfFile&) {
                return StatusCode::EndRun;
#ifdef STDEVENTCONVERTER_EXCEPTIONS_
                // Only evaluate if defined by EUDAQ2
            } catch(eudaq::DataInvalid& e) {
                LOG(ERROR) << "EUDAQ2 reports invalid data: " << e.what() << std::endl << "Ending run.";
                return StatusCode::EndRun;
#endif
            }
        }

        // Filter out "wrong" detectors and store plane ID if found:
        int plane_id = -1;
        if(!filter_detectors(event_, plane_id)) {
            event_.reset();
            continue;
        }
        // Check if this event is within the currently defined Corryvreckan event:
        current_position = is_within_event(clipboard, event_);

        if(current_position == Event::Position::DURING) {
            num_eudaq_events_per_corry++;
            LOG(DEBUG) << "Is within current Corryvreckan event, storing data";
            // Store data on the clipboard
            auto new_pixels = get_pixel_data(event_, plane_id);
            hits_ += new_pixels.size();
            pixels.insert(pixels.end(), new_pixels.begin(), new_pixels.end());
        }

        // If this event was after the current event or if we have not enough information, stop reading:
        if(current_position == Event::Position::AFTER) {
            break;
        } else if(current_position == Event::Position::UNKNOWN) {
            event_.reset();
            break;
        }

        // Do not fill if current_position == Event::Position::AFTER to avoid double-counting!
        // Converting EUDAQ2 picoseconds into Corryvreckan nanoseconds:
        hEudaqEventStart->Fill(static_cast<double>(event_->GetTimeBegin()) / 1e9);       // here convert from ps to ms
        hEudaqEventStart_long->Fill(static_cast<double>(event_->GetTimeBegin()) / 1e12); // here convert from ps to seconds

        // Reset this shared event pointer to get a new event from the stack:
        event_.reset();
    }

    auto event = clipboard->getEvent();
    hTriggersPerEvent->Fill(static_cast<double>(event->triggerList().size()));
    LOG(DEBUG) << "Triggers on clipboard event: " << event->triggerList().size();
    for(auto& trigger : event->triggerList()) {
        LOG(DEBUG) << "\t ID: " << trigger.first << ", time: " << Units::display(trigger.second, "us");
    }

    // histogram only exists for non-auxiliary detectors:
    if(!detector_->isAuxiliary()) {
        hPixelMultiplicityPerCorryEvent->Fill(static_cast<int>(pixels.size()));
    }

    // Loop over pixels for plotting
    if(get_time_residuals_) {
        for(auto& pixel : pixels) {
            hPixelTimeEventBeginResidual->Fill(
                static_cast<double>(Units::convert(pixel->timestamp() - event->start(), "us")));
            hPixelTimeEventBeginResidual_wide->Fill(
                static_cast<double>(Units::convert(pixel->timestamp() - event->start(), "us")));
            hPixelTimeEventBeginResidualOverTime->Fill(
                static_cast<double>(Units::convert(pixel->timestamp(), "s")),
                static_cast<double>(Units::convert(pixel->timestamp() - event->start(), "us")));

            size_t iTrigger = 0;
            for(auto& trigger : event->triggerList()) {
                // check if histogram exists already, if not: create it
                if(hPixelTriggerTimeResidual.find(iTrigger) == hPixelTriggerTimeResidual.end()) {
                    std::string histName = "hPixelTriggerTimeResidual_" + to_string(iTrigger);
                    std::string histTitle = histName + ";pixel_ts - trigger_ts [us];# entries";
                    hPixelTriggerTimeResidual[iTrigger] = new TH1D(histName.c_str(), histTitle.c_str(), 2e5, -100, 100);
                }
                // use iTrigger, not trigger ID (=trigger.first) (which is unique and continuously incrementing over the
                // runtime)
                hPixelTriggerTimeResidual[iTrigger]->Fill(
                    static_cast<double>(Units::convert(pixel->timestamp() - trigger.second, "us")));
                if(iTrigger == 0) { // fill only for 0th trigger
                    hPixelTriggerTimeResidualOverTime->Fill(
                        static_cast<double>(Units::convert(pixel->timestamp(), "s")),
                        static_cast<double>(Units::convert(pixel->timestamp() - trigger.second, "us")));
                }
                iTrigger++;
            }
        }
    }

    // Store the full event data on the clipboard
    hEudaqeventsPerCorry->Fill(static_cast<double>(num_eudaq_events_per_corry));
    hHitsVersusEUDAQ2Frames->Fill(static_cast<double>(num_eudaq_events_per_corry), static_cast<double>(pixels.size()));
    clipboard->putData(pixels, detector_->getName());

    LOG(DEBUG) << "Finished Corryvreckan event";
    return StatusCode::Success;
}

void EventLoaderEUDAQ2::finalize(const std::shared_ptr<ReadonlyClipboard>&) {

    LOG(INFO) << "Found " << hits_ << " hits in the data.";
}<|MERGE_RESOLUTION|>--- conflicted
+++ resolved
@@ -106,11 +106,6 @@
     title = " # events per corry event; number of events from " + detector_->getName() + " per corry event;# entries";
     hEudaqeventsPerCorry = new TH1D("hEudaqeventsPerCorryEvent", title.c_str(), 50, -.5, 49.5);
 
-<<<<<<< HEAD
-    title = " col vs pivot; pivot ; col";
-    ColVsPivot = new TH2D("hColVSPIVOT", title.c_str(), 580, 0, 580, 580, 0, 580);
-=======
->>>>>>> 65f9dc14
     title = "number of hits in corry frame vs number of eudaq frames;eudaq frames;# hits";
     hHitsVersusEUDAQ2Frames = new TH2D("hHitsVersusEUDAQ2Frames", title.c_str(), 15, -.5, 14.5, 200, -0.5, 199.5);
     // Create the following histograms only when detector is not auxiliary:
@@ -431,7 +426,6 @@
 
         auto col = static_cast<int>(plane.GetX(i));
         auto row = static_cast<int>(plane.GetY(i));
-        ColVsPivot->Fill(plane.PivotPixel() / 16., row);
         auto raw = static_cast<int>(plane.GetPixel(i)); // generic pixel raw value (could be ToT, ADC, ...)
 
         double ts;
@@ -441,8 +435,6 @@
             // redefined to time begin/end == trigger timestamp in get_trigger_position (see above), i.e. in
             // that case, all pixel timestamp will be set to the corresponding trigger timestamp.
             ts = static_cast<double>(evt->GetTimeBegin() + evt->GetTimeEnd()) / 2 / 1000 + detector_->timeOffset();
-            // FIXMe - not to be put to master
-            raw = static_cast<int>(plane.PivotPixel() / 16);
         } else {
             ts = static_cast<double>(plane.GetTimestamp(i)) / 1000 + detector_->timeOffset();
         }
