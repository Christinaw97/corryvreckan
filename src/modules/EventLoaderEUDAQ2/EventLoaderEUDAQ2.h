--- conflicted
+++ resolved
@@ -14,8 +14,6 @@
 #include <TCanvas.h>
 #include <TH1F.h>
 #include <TH2F.h>
-#include <TProfile.h>
-
 #include <iostream>
 
 #include "core/module/Module.hpp"
@@ -94,13 +92,9 @@
 
         std::shared_ptr<Detector> m_detector;
         std::string m_filename{};
-<<<<<<< HEAD
-        bool get_time_residuals{};
-        bool get_tag_vectors{};
-        bool ignore_bore{};
-=======
-        bool m_get_time_residuals;
->>>>>>> fd1e6945
+        bool m_get_time_residuals{};
+        bool m_get_tag_vectors{};
+        bool m_ignore_bore{};
         double m_skip_time{};
         Matrix<std::string> m_adjust_event_times;
         int m_buffer_depth;
@@ -149,8 +143,6 @@
         std::map<size_t, TH1D*> hPixelTriggerTimeResidual;
         TH2D* hPixelTriggerTimeResidualOverTime;
         TH1D* hTriggersPerEvent;
-
-        std::map<std::string, TProfile*> hTagValues;
     };
 
 } // namespace corryvreckan