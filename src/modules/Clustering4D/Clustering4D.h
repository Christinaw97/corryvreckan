/**
 * @file
 * @brief Definition of module Clustering4D
 *
 * @copyright Copyright (c) 2017-2020 CERN and the Corryvreckan authors.
 * This software is distributed under the terms of the MIT License, copied verbatim in the file "LICENSE.md".
 * In applying this license, CERN does not waive the privileges and immunities granted to it by virtue of its status as an
 * Intergovernmental Organization or submit itself to any jurisdiction.
 */

#ifndef CLUSTERING4D_H
#define CLUSTERING4D_H 1

#include <TCanvas.h>
#include <TH1F.h>
#include <TH2F.h>
#include <iostream>
#include "core/module/Module.hpp"
#include "objects/Cluster.hpp"
#include "objects/Pixel.hpp"

namespace corryvreckan {
    /** @ingroup Modules
     */
    class Clustering4D : public Module {

    public:
        // Constructors and destructors
        Clustering4D(Configuration config, std::shared_ptr<Detector> detector);
        ~Clustering4D() {}

        // Functions
        void initialize() override;
        StatusCode run(const std::shared_ptr<Clipboard>& clipboard) override;

    private:
        std::shared_ptr<Detector> m_detector;
        static bool sortByTime(const std::shared_ptr<Pixel>& pixel1, const std::shared_ptr<Pixel>& pixel2);
        void calculateClusterCentre(Cluster*);
        bool touching(Pixel*, Cluster*);
        bool closeInTime(Pixel*, Cluster*);

        // Cluster histograms
        TH1F* clusterSize;
        TH1F* clusterSeedCharge;
        TH1F* clusterWidthRow;
        TH1F* clusterWidthColumn;
        TH1F* clusterCharge;
        TH1F* clusterCharge_1px;
        TH1F* clusterCharge_2px;
        TH1F* clusterCharge_3px;
        TH2F* clusterPositionGlobal;
        TH2F* clusterPositionLocal;
        TH1F* clusterTimes;
        TH1F* clusterMultiplicity;
        TH1F* pixelTimeMinusClusterTime;

<<<<<<< HEAD
        double timeCut;
        int neighbourRadiusRow;
        int neighbourRadiusCol;
        bool chargeWeighting;
        bool useEarliestPixel;
=======
        double time_cut_;
        int neighbor_radius_row_;
        int neighbor_radius_col_;
        bool charge_weighting_;
        bool reject_by_ROI_;
>>>>>>> c5d09749
    };
} // namespace corryvreckan
#endif // CLUSTERING4D_H<|MERGE_RESOLUTION|>--- conflicted
+++ resolved
@@ -55,19 +55,12 @@
         TH1F* clusterMultiplicity;
         TH1F* pixelTimeMinusClusterTime;
 
-<<<<<<< HEAD
-        double timeCut;
-        int neighbourRadiusRow;
-        int neighbourRadiusCol;
-        bool chargeWeighting;
-        bool useEarliestPixel;
-=======
         double time_cut_;
         int neighbor_radius_row_;
         int neighbor_radius_col_;
         bool charge_weighting_;
         bool reject_by_ROI_;
->>>>>>> c5d09749
+        bool use_earliest_pixel_;
     };
 } // namespace corryvreckan
 #endif // CLUSTERING4D_H