/**
 * @file
 * @brief Implementation of module Clustering4D
 *
 * @copyright Copyright (c) 2017-2020 CERN and the Corryvreckan authors.
 * This software is distributed under the terms of the MIT License, copied verbatim in the file "LICENSE.md".
 * In applying this license, CERN does not waive the privileges and immunities granted to it by virtue of its status as an
 * Intergovernmental Organization or submit itself to any jurisdiction.
 */

#include "Clustering4D.h"

using namespace corryvreckan;
using namespace std;

Clustering4D::Clustering4D(Configuration config, std::shared_ptr<Detector> detector)
    : Module(std::move(config), detector), m_detector(detector) {

    // Backwards compatibilty: also allow timing_cut to be used for time_cut_abs
    m_config.setAlias("time_cut_abs", "timing_cut", true);

    if(m_config.count({"time_cut_rel", "time_cut_abs"}) > 1) {
        throw InvalidCombinationError(
            m_config, {"time_cut_rel", "time_cut_abs"}, "Absolute and relative time cuts are mutually exclusive.");
    } else if(m_config.has("time_cut_abs")) {
        time_cut_ = m_config.get<double>("time_cut_abs");
    } else {
        time_cut_ = m_config.get<double>("time_cut_rel", 3.0) * m_detector->getTimeResolution();
    }
<<<<<<< HEAD
    neighbourRadiusRow = m_config.get<int>("neighbour_radius_row", 1);
    neighbourRadiusCol = m_config.get<int>("neighbour_radius_col", 1);
    chargeWeighting = m_config.get<bool>("charge_weighting", true);
    useEarliestPixel = m_config.get<bool>("use_earliest_pixel", false);
=======

    m_config.setAlias("neighbor_radius_row", "neighbour_radius_row", true);
    m_config.setAlias("neighbor_radius_col", "neighbour_radius_col", true);
    neighbor_radius_row_ = m_config.get<int>("neighbor_radius_row", 1);
    neighbor_radius_col_ = m_config.get<int>("neighbor_radius_col", 1);
    charge_weighting_ = m_config.get<bool>("charge_weighting", true);
    reject_by_ROI_ = m_config.get<bool>("reject_by_roi", false);
>>>>>>> c5d09749
}

void Clustering4D::initialize() {

    // Cluster plots
    std::string title = m_detector->getName() + " Cluster size;cluster size;events";
    clusterSize = new TH1F("clusterSize", title.c_str(), 100, -0.5, 99.5);
    title = m_detector->getName() + " Cluster seed charge;cluster seed charge [e];events";
    clusterSeedCharge = new TH1F("clusterSeedCharge", title.c_str(), 256, -0.5, 255.5);
    title = m_detector->getName() + " Cluster Width - Rows;cluster width [rows];events";
    clusterWidthRow = new TH1F("clusterWidthRow", title.c_str(), 25, -0.5, 24.5);
    title = m_detector->getName() + " Cluster Width - Columns;cluster width [columns];events";
    clusterWidthColumn = new TH1F("clusterWidthColumn", title.c_str(), 100, -0.5, 99.5);
    title = m_detector->getName() + " Cluster Charge;cluster charge [e];events";
    clusterCharge = new TH1F("clusterCharge", title.c_str(), 5000, -0.5, 49999.5);
    title = m_detector->getName() + " Cluster Charge (1px clusters);cluster charge [e];events";
    clusterCharge_1px = new TH1F("clusterCharge_1px", title.c_str(), 256, -0.5, 255.5);
    title = m_detector->getName() + " Cluster Charge (2px clusters);cluster charge [e];events";
    clusterCharge_2px = new TH1F("clusterCharge_2px", title.c_str(), 256, -0.5, 255.5);
    title = m_detector->getName() + " Cluster Charge (3px clusters);cluster charge [e];events";
    clusterCharge_3px = new TH1F("clusterCharge_3px", title.c_str(), 256, -0.5, 255.5);
    title = m_detector->getName() + " Cluster Position (Global);x [mm];y [mm];events";
    clusterPositionGlobal = new TH2F("clusterPositionGlobal",
                                     title.c_str(),
                                     400,
                                     -m_detector->getSize().X() / 1.5,
                                     m_detector->getSize().X() / 1.5,
                                     400,
                                     -m_detector->getSize().Y() / 1.5,
                                     m_detector->getSize().Y() / 1.5);
    title = m_detector->getName() + " Cluster Position (Local);x [px];y [px];events";
    clusterPositionLocal = new TH2F("clusterPositionLocal",
                                    title.c_str(),
                                    m_detector->nPixels().X(),
                                    -0.5,
                                    m_detector->nPixels().X() - 0.5,
                                    m_detector->nPixels().Y(),
                                    -0.5,
                                    m_detector->nPixels().Y() - 0.5);

    title = ";cluster timestamp [ns]; # events";
    clusterTimes = new TH1F("clusterTimes", title.c_str(), 3e6, 0, 3e9);
    title = m_detector->getName() + " Cluster multiplicity;clusters;events";
    clusterMultiplicity = new TH1F("clusterMultiplicity", title.c_str(), 50, -0.5, 49.5);
    title = m_detector->getName() +
            " pixel - cluster timestamp;ts_{pixel} - ts_{cluster} [ns] (all pixels from cluster (if clusterSize>1));events";
    pixelTimeMinusClusterTime = new TH1F("pixelTimeMinusClusterTime", title.c_str(), 1000, -0.5, 999.5);

    // Get resolution in time of detector and calculate time cut to be applied
    LOG(DEBUG) << "Time cut to be applied for " << m_detector->getName() << " is "
               << Units::display(time_cut_, {"ns", "us", "ms"});
}

// Sort function for pixels from low to high times
bool Clustering4D::sortByTime(const std::shared_ptr<Pixel>& pixel1, const std::shared_ptr<Pixel>& pixel2) {
    return (pixel1->timestamp() < pixel2->timestamp());
}

StatusCode Clustering4D::run(const std::shared_ptr<Clipboard>& clipboard) {

    // Get the pixels
    auto pixels = clipboard->getData<Pixel>(m_detector->getName());
    if(pixels.empty()) {
        LOG(DEBUG) << "Detector " << m_detector->getName() << " does not have any pixels on the clipboard";
        return StatusCode::Success;
    }
    LOG(DEBUG) << "Picked up " << pixels.size() << " pixels for device " << m_detector->getName();

    // Sort the pixels from low to high timestamp
    std::sort(pixels.begin(), pixels.end(), sortByTime);
    size_t totalPixels = pixels.size();

    // Make the cluster storage
    ClusterVector deviceClusters;

    // Keep track of which pixels are used
    map<Pixel*, bool> used;

    // Start to cluster
    for(size_t iP = 0; iP < pixels.size(); iP++) {
        Pixel* pixel = pixels[iP].get();

        // Check if pixel is used
        if(used[pixel]) {
            continue;
        }

        // Make the new cluster object
        auto cluster = std::make_shared<Cluster>();
        LOG(DEBUG) << "==== New cluster";

        // Keep adding hits to the cluster until no more are found
        cluster->addPixel(pixel);
        double clusterTime = pixel->timestamp();
        used[pixel] = true;
        LOG(DEBUG) << "Adding pixel: " << pixel->column() << "," << pixel->row();
        size_t nPixels = 0;
        while(cluster->size() != nPixels) {

            nPixels = cluster->size();
            // Loop over all pixels
            for(size_t iNeighbour = (iP + 1); iNeighbour < totalPixels; iNeighbour++) {
                Pixel* neighbor = pixels[iNeighbour].get();
                // Check if they are compatible in time with the cluster pixels
                if(abs(neighbor->timestamp() - clusterTime) > time_cut_)
                    break;

                // Check if they have been used
                if(used[neighbor])
                    continue;

                // Check if they are touching cluster pixels
                if(!touching(neighbor, cluster.get()))
                    continue;

                // Add to cluster
<<<<<<< HEAD
                cluster->addPixel(neighbour);
                clusterTime = (neighbour->timestamp() < clusterTime) ? neighbour->timestamp() : clusterTime;
                used[neighbour] = true;
                LOG(DEBUG) << "Adding pixel: " << neighbour->column() << "," << neighbour->row() << " time "
                           << Units::display(neighbour->timestamp(), {"ns", "us", "s"});
=======
                cluster->addPixel(neighbor);
                clusterTime = neighbor->timestamp();
                used[neighbor] = true;
                LOG(DEBUG) << "Adding pixel: " << neighbor->column() << "," << neighbor->row() << " time "
                           << Units::display(neighbor->timestamp(), {"ns", "us", "s"});
>>>>>>> c5d09749
            }
        }

        // Finalise the cluster and save it
        calculateClusterCentre(cluster.get());

        // check if the cluster is within ROI
        if(reject_by_ROI_ && !m_detector->isWithinROI(cluster.get())) {
            LOG(DEBUG) << "Rejecting cluster outside of " << m_detector->getName() << " ROI";
            continue;
        }

        // Fill cluster histograms
        clusterSize->Fill(static_cast<double>(cluster->size()));
        clusterWidthRow->Fill(cluster->rowWidth());
        clusterWidthColumn->Fill(cluster->columnWidth());
        clusterCharge->Fill(cluster->charge());
        if(cluster->size() == 1) {
            clusterCharge_1px->Fill(cluster->charge());
        } else if(cluster->size() == 2) {
            clusterCharge_2px->Fill(cluster->charge());
        } else if(cluster->size() == 3) {
            clusterCharge_3px->Fill(cluster->charge());
        }
        clusterSeedCharge->Fill(cluster->getSeedPixel()->charge());
        clusterPositionGlobal->Fill(cluster->global().x(), cluster->global().y());
        clusterPositionLocal->Fill(cluster->column(), cluster->row());
        clusterTimes->Fill(static_cast<double>(Units::convert(cluster->timestamp(), "ns")));

        // to check that cluster timestamp = earliest pixel timestamp
        if(cluster->size() > 1) {
            for(auto& px : cluster->pixels()) {
                pixelTimeMinusClusterTime->Fill(
                    static_cast<double>(Units::convert(px->timestamp() - cluster->timestamp(), "ns")));
            }
        }

        deviceClusters.push_back(cluster);
    }

    clusterMultiplicity->Fill(static_cast<double>(deviceClusters.size()));

    // Put the clusters on the clipboard
    clipboard->putData(deviceClusters, m_detector->getName());
    LOG(DEBUG) << "Made " << deviceClusters.size() << " clusters for device " << m_detector->getName();

    return StatusCode::Success;
}

// Check if a pixel touches any of the pixels in a cluster
bool Clustering4D::touching(Pixel* neighbor, Cluster* cluster) {

    bool Touching = false;

    for(auto pixel : cluster->pixels()) {
        int row_distance = abs(pixel->row() - neighbor->row());
        int col_distance = abs(pixel->column() - neighbor->column());

        if(row_distance <= neighbor_radius_row_ && col_distance <= neighbor_radius_col_) {
            if(row_distance > 1 || col_distance > 1) {
                cluster->setSplit(true);
            }
            Touching = true;
            break;
        }
    }
    return Touching;
}

// Check if a pixel is close in time to the pixels of a cluster
bool Clustering4D::closeInTime(Pixel* neighbor, Cluster* cluster) {

    bool CloseInTime = false;

    auto pixels = cluster->pixels();
    for(auto& px : pixels) {

        double timeDifference = abs(neighbor->timestamp() - px->timestamp());
        if(timeDifference < time_cut_)
            CloseInTime = true;
    }
    return CloseInTime;
}

void Clustering4D::calculateClusterCentre(Cluster* cluster) {

    LOG(DEBUG) << "== Making cluster centre";
    // Empty variables to calculate cluster position
    double column(0), row(0), charge(0), maxcharge(0);
    double column_sum(0), column_sum_chargeweighted(0);
    double row_sum(0), row_sum_chargeweighted(0);
    bool found_charge_zero = false;

    // Get the pixels on this cluster
    auto pixels = cluster->pixels();
    string detectorID = pixels.front()->detectorID();
    double timestamp = pixels.front()->timestamp();
    LOG(DEBUG) << "- cluster has " << pixels.size() << " pixels";

    // Loop over all pixels
    for(auto& pixel : pixels) {
        // If charge == 0 (use epsilon to avoid errors in floating-point arithmetics):
        if(pixel->charge() < std::numeric_limits<double>::epsilon()) {
            // apply arithmetic mean if a pixel has zero charge
            found_charge_zero = true;
        }
        charge += pixel->charge();

        // We need both column_sum and column_sum_chargeweighted
        // as we don't know a priori if there will be a pixel with
        // charge==0 such that we have to fall back to the arithmetic mean.
        column_sum += pixel->column();
        row_sum += pixel->row();
        column_sum_chargeweighted += (pixel->column() * pixel->charge());
        row_sum_chargeweighted += (pixel->row() * pixel->charge());

        // If charge is available: cluster timestamp = pixel with largest charge:
        if(!found_charge_zero && !useEarliestPixel) {
            if(pixel->charge() > maxcharge) {
                timestamp = pixel->timestamp();
                maxcharge = pixel->charge();
            }
        } else { // use earliest pixel
            if(pixel->timestamp() < timestamp) {
                timestamp = pixel->timestamp();
            }
        }
    }

    if(charge_weighting_ && !found_charge_zero) {
        // Charge-weighted centre-of-gravity for cluster centre:
        // (here it's safe to divide by the charge as it cannot be zero due to !found_charge_zero)
        column = column_sum_chargeweighted / charge;
        row = row_sum_chargeweighted / charge;
    } else {
        // Arithmetic cluster centre:
        column = column_sum / static_cast<double>(cluster->size());
        row = row_sum / static_cast<double>(cluster->size());
    }

    if(detectorID != m_detector->getName()) {
        // Should never happen...
        return;
    }

    // Calculate local cluster position
    auto positionLocal = m_detector->getLocalPosition(column, row);

    // Calculate global cluster position
    auto positionGlobal = m_detector->localToGlobal(positionLocal);

    LOG(DEBUG) << "- cluster col, row, time : " << column << "," << row << ","
               << Units::display(timestamp, {"ns", "us", "ms"});
    // Set the cluster parameters
    cluster->setColumn(column);
    cluster->setRow(row);
    cluster->setCharge(charge);

    // Set uncertainty on position from intrinstic detector spatial resolution:
    cluster->setError(m_detector->getSpatialResolution());

    cluster->setTimestamp(timestamp);
    cluster->setDetectorID(detectorID);
    cluster->setClusterCentre(positionGlobal);
    cluster->setClusterCentreLocal(positionLocal);
}<|MERGE_RESOLUTION|>--- conflicted
+++ resolved
@@ -27,12 +27,6 @@
     } else {
         time_cut_ = m_config.get<double>("time_cut_rel", 3.0) * m_detector->getTimeResolution();
     }
-<<<<<<< HEAD
-    neighbourRadiusRow = m_config.get<int>("neighbour_radius_row", 1);
-    neighbourRadiusCol = m_config.get<int>("neighbour_radius_col", 1);
-    chargeWeighting = m_config.get<bool>("charge_weighting", true);
-    useEarliestPixel = m_config.get<bool>("use_earliest_pixel", false);
-=======
 
     m_config.setAlias("neighbor_radius_row", "neighbour_radius_row", true);
     m_config.setAlias("neighbor_radius_col", "neighbour_radius_col", true);
@@ -40,7 +34,7 @@
     neighbor_radius_col_ = m_config.get<int>("neighbor_radius_col", 1);
     charge_weighting_ = m_config.get<bool>("charge_weighting", true);
     reject_by_ROI_ = m_config.get<bool>("reject_by_roi", false);
->>>>>>> c5d09749
+    use_earliest_pixel_ = m_config.get<bool>("use_earliest_pixel", false);
 }
 
 void Clustering4D::initialize() {
@@ -157,19 +151,11 @@
                     continue;
 
                 // Add to cluster
-<<<<<<< HEAD
-                cluster->addPixel(neighbour);
-                clusterTime = (neighbour->timestamp() < clusterTime) ? neighbour->timestamp() : clusterTime;
-                used[neighbour] = true;
-                LOG(DEBUG) << "Adding pixel: " << neighbour->column() << "," << neighbour->row() << " time "
-                           << Units::display(neighbour->timestamp(), {"ns", "us", "s"});
-=======
                 cluster->addPixel(neighbor);
-                clusterTime = neighbor->timestamp();
+                clusterTime = (neighbor->timestamp() < clusterTime) ? neighbor->timestamp() : clusterTime;
                 used[neighbor] = true;
                 LOG(DEBUG) << "Adding pixel: " << neighbor->column() << "," << neighbor->row() << " time "
                            << Units::display(neighbor->timestamp(), {"ns", "us", "s"});
->>>>>>> c5d09749
             }
         }
 
@@ -287,7 +273,7 @@
         row_sum_chargeweighted += (pixel->row() * pixel->charge());
 
         // If charge is available: cluster timestamp = pixel with largest charge:
-        if(!found_charge_zero && !useEarliestPixel) {
+        if(!found_charge_zero && !use_earliest_pixel_) {
             if(pixel->charge() > maxcharge) {
                 timestamp = pixel->timestamp();
                 maxcharge = pixel->charge();
