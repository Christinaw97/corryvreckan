/**
 * @file
 * @brief Implementation of module Clustering4D
 *
 * @copyright Copyright (c) 2017-2020 CERN and the Corryvreckan authors.
 * This software is distributed under the terms of the MIT License, copied verbatim in the file "LICENSE.md".
 * In applying this license, CERN does not waive the privileges and immunities granted to it by virtue of its status as an
 * Intergovernmental Organization or submit itself to any jurisdiction.
 */

#include "Clustering4D.h"

using namespace corryvreckan;
using namespace std;

Clustering4D::Clustering4D(Configuration& config, std::shared_ptr<Detector> detector)
    : Module(config, detector), m_detector(detector) {

    // Backwards compatibilty: also allow timing_cut to be used for time_cut_abs
    config_.setAlias("time_cut_abs", "timing_cut", true);

    if(config_.count({"time_cut_rel", "time_cut_abs"}) > 1) {
        throw InvalidCombinationError(
<<<<<<< HEAD
            config_, {"time_cut_rel", "time_cut_abs"}, "Absolute and relative time cuts are mutually exclusive.");
    } else if(config_.has("time_cut_abs")) {
        timeCut = config_.get<double>("time_cut_abs");
    } else {
        timeCut = config_.get<double>("time_cut_rel", 3.0) * m_detector->getTimeResolution();
    }

    config_.setAlias("neighbor_radius_row", "neighbour_radius_row", true);
    config_.setAlias("neighbor_radius_col", "neighbour_radius_col", true);
    neighborRadiusRow = config_.get<int>("neighbor_radius_row", 1);
    neighborRadiusCol = config_.get<int>("neighbor_radius_col", 1);
    chargeWeighting = config_.get<bool>("charge_weighting", true);
=======
            m_config, {"time_cut_rel", "time_cut_abs"}, "Absolute and relative time cuts are mutually exclusive.");
    } else if(m_config.has("time_cut_abs")) {
        time_cut_ = m_config.get<double>("time_cut_abs");
    } else {
        time_cut_ = m_config.get<double>("time_cut_rel", 3.0) * m_detector->getTimeResolution();
    }

    m_config.setAlias("neighbor_radius_row", "neighbour_radius_row", true);
    m_config.setAlias("neighbor_radius_col", "neighbour_radius_col", true);
    neighbor_radius_row_ = m_config.get<int>("neighbor_radius_row", 1);
    neighbor_radius_col_ = m_config.get<int>("neighbor_radius_col", 1);
    charge_weighting_ = m_config.get<bool>("charge_weighting", true);
    reject_by_ROI_ = m_config.get<bool>("reject_by_roi", false);
>>>>>>> c40b9998
}

void Clustering4D::initialise() {

    // Cluster plots
    std::string title = m_detector->getName() + " Cluster size;cluster size;events";
    clusterSize = new TH1F("clusterSize", title.c_str(), 100, -0.5, 99.5);
    title = m_detector->getName() + " Cluster seed charge;cluster seed charge [e];events";
    clusterSeedCharge = new TH1F("clusterSeedCharge", title.c_str(), 256, -0.5, 255.5);
    title = m_detector->getName() + " Cluster Width - Rows;cluster width [rows];events";
    clusterWidthRow = new TH1F("clusterWidthRow", title.c_str(), 25, -0.5, 24.5);
    title = m_detector->getName() + " Cluster Width - Columns;cluster width [columns];events";
    clusterWidthColumn = new TH1F("clusterWidthColumn", title.c_str(), 100, -0.5, 99.5);
    title = m_detector->getName() + " Cluster Charge;cluster charge [e];events";
    clusterCharge = new TH1F("clusterCharge", title.c_str(), 5000, -0.5, 49999.5);
    title = m_detector->getName() + " Cluster Charge (1px clusters);cluster charge [e];events";
    clusterCharge_1px = new TH1F("clusterCharge_1px", title.c_str(), 256, -0.5, 255.5);
    title = m_detector->getName() + " Cluster Charge (2px clusters);cluster charge [e];events";
    clusterCharge_2px = new TH1F("clusterCharge_2px", title.c_str(), 256, -0.5, 255.5);
    title = m_detector->getName() + " Cluster Charge (3px clusters);cluster charge [e];events";
    clusterCharge_3px = new TH1F("clusterCharge_3px", title.c_str(), 256, -0.5, 255.5);
    title = m_detector->getName() + " Cluster Position (Global);x [mm];y [mm];events";
    clusterPositionGlobal = new TH2F("clusterPositionGlobal",
                                     title.c_str(),
                                     400,
                                     -m_detector->getSize().X() / 1.5,
                                     m_detector->getSize().X() / 1.5,
                                     400,
                                     -m_detector->getSize().Y() / 1.5,
                                     m_detector->getSize().Y() / 1.5);
    title = m_detector->getName() + " Cluster Position (Local);x [px];y [px];events";
    clusterPositionLocal = new TH2F("clusterPositionLocal",
                                    title.c_str(),
                                    m_detector->nPixels().X(),
                                    -0.5,
                                    m_detector->nPixels().X() - 0.5,
                                    m_detector->nPixels().Y(),
                                    -0.5,
                                    m_detector->nPixels().Y() - 0.5);

    title = ";cluster timestamp [ns]; # events";
    clusterTimes = new TH1F("clusterTimes", title.c_str(), 3e6, 0, 3e9);
    title = m_detector->getName() + " Cluster multiplicity;clusters;events";
    clusterMultiplicity = new TH1F("clusterMultiplicity", title.c_str(), 50, -0.5, 49.5);
    title = m_detector->getName() +
            " pixel - cluster timestamp;ts_{pixel} - ts_{cluster} [ns] (all pixels from cluster (if clusterSize>1));events";
    pixelTimeMinusClusterTime = new TH1F("pixelTimeMinusClusterTime", title.c_str(), 1000, -0.5, 999.5);

    // Get resolution in time of detector and calculate time cut to be applied
    LOG(DEBUG) << "Time cut to be applied for " << m_detector->getName() << " is "
               << Units::display(time_cut_, {"ns", "us", "ms"});
}

// Sort function for pixels from low to high times
bool Clustering4D::sortByTime(const std::shared_ptr<Pixel>& pixel1, const std::shared_ptr<Pixel>& pixel2) {
    return (pixel1->timestamp() < pixel2->timestamp());
}

StatusCode Clustering4D::run(std::shared_ptr<Clipboard> clipboard) {

    // Get the pixels
    auto pixels = clipboard->getData<Pixel>(m_detector->getName());
    if(pixels.empty()) {
        LOG(DEBUG) << "Detector " << m_detector->getName() << " does not have any pixels on the clipboard";
        return StatusCode::Success;
    }
    LOG(DEBUG) << "Picked up " << pixels.size() << " pixels for device " << m_detector->getName();

    // Sort the pixels from low to high timestamp
    std::sort(pixels.begin(), pixels.end(), sortByTime);
    size_t totalPixels = pixels.size();

    // Make the cluster storage
    ClusterVector deviceClusters;

    // Keep track of which pixels are used
    map<Pixel*, bool> used;

    // Start to cluster
    for(size_t iP = 0; iP < pixels.size(); iP++) {
        Pixel* pixel = pixels[iP].get();

        // Check if pixel is used
        if(used[pixel]) {
            continue;
        }

        // Make the new cluster object
        auto cluster = std::make_shared<Cluster>();
        LOG(DEBUG) << "==== New cluster";

        // Keep adding hits to the cluster until no more are found
        cluster->addPixel(pixel);
        double clusterTime = pixel->timestamp();
        used[pixel] = true;
        LOG(DEBUG) << "Adding pixel: " << pixel->column() << "," << pixel->row();
        size_t nPixels = 0;
        while(cluster->size() != nPixels) {

            nPixels = cluster->size();
            // Loop over all pixels
            for(size_t iNeighbour = (iP + 1); iNeighbour < totalPixels; iNeighbour++) {
                Pixel* neighbor = pixels[iNeighbour].get();
                // Check if they are compatible in time with the cluster pixels
                if(abs(neighbor->timestamp() - clusterTime) > time_cut_)
                    break;

                // Check if they have been used
                if(used[neighbor])
                    continue;

                // Check if they are touching cluster pixels
                if(!touching(neighbor, cluster.get()))
                    continue;

                // Add to cluster
                cluster->addPixel(neighbor);
                clusterTime = neighbor->timestamp();
                used[neighbor] = true;
                LOG(DEBUG) << "Adding pixel: " << neighbor->column() << "," << neighbor->row() << " time "
                           << Units::display(neighbor->timestamp(), {"ns", "us", "s"});
            }
        }

        // Finalise the cluster and save it
        calculateClusterCentre(cluster.get());

        // check if the cluster is within ROI
        if(reject_by_ROI_ && !m_detector->isWithinROI(cluster.get())) {
            LOG(DEBUG) << "Rejecting cluster outside of " << m_detector->getName() << " ROI";
            continue;
        }

        // Fill cluster histograms
        clusterSize->Fill(static_cast<double>(cluster->size()));
        clusterWidthRow->Fill(cluster->rowWidth());
        clusterWidthColumn->Fill(cluster->columnWidth());
        clusterCharge->Fill(cluster->charge());
        if(cluster->size() == 1) {
            clusterCharge_1px->Fill(cluster->charge());
        } else if(cluster->size() == 2) {
            clusterCharge_2px->Fill(cluster->charge());
        } else if(cluster->size() == 3) {
            clusterCharge_3px->Fill(cluster->charge());
        }
        clusterSeedCharge->Fill(cluster->getSeedPixel()->charge());
        clusterPositionGlobal->Fill(cluster->global().x(), cluster->global().y());
        clusterPositionLocal->Fill(cluster->column(), cluster->row());
        clusterTimes->Fill(static_cast<double>(Units::convert(cluster->timestamp(), "ns")));

        // to check that cluster timestamp = earliest pixel timestamp
        if(cluster->size() > 1) {
            for(auto& px : cluster->pixels()) {
                pixelTimeMinusClusterTime->Fill(
                    static_cast<double>(Units::convert(px->timestamp() - cluster->timestamp(), "ns")));
            }
        }

        deviceClusters.push_back(cluster);
    }

    clusterMultiplicity->Fill(static_cast<double>(deviceClusters.size()));

    // Put the clusters on the clipboard
    clipboard->putData(deviceClusters, m_detector->getName());
    LOG(DEBUG) << "Made " << deviceClusters.size() << " clusters for device " << m_detector->getName();

    return StatusCode::Success;
}

// Check if a pixel touches any of the pixels in a cluster
bool Clustering4D::touching(Pixel* neighbor, Cluster* cluster) {

    bool Touching = false;

    for(auto pixel : cluster->pixels()) {
        int row_distance = abs(pixel->row() - neighbor->row());
        int col_distance = abs(pixel->column() - neighbor->column());

        if(row_distance <= neighbor_radius_row_ && col_distance <= neighbor_radius_col_) {
            if(row_distance > 1 || col_distance > 1) {
                cluster->setSplit(true);
            }
            Touching = true;
            break;
        }
    }
    return Touching;
}

// Check if a pixel is close in time to the pixels of a cluster
bool Clustering4D::closeInTime(Pixel* neighbor, Cluster* cluster) {

    bool CloseInTime = false;

    auto pixels = cluster->pixels();
    for(auto& px : pixels) {

        double timeDifference = abs(neighbor->timestamp() - px->timestamp());
        if(timeDifference < time_cut_)
            CloseInTime = true;
    }
    return CloseInTime;
}

void Clustering4D::calculateClusterCentre(Cluster* cluster) {

    LOG(DEBUG) << "== Making cluster centre";
    // Empty variables to calculate cluster position
    double column(0), row(0), charge(0);
    double column_sum(0), column_sum_chargeweighted(0);
    double row_sum(0), row_sum_chargeweighted(0);
    bool found_charge_zero = false;

    // Get the pixels on this cluster
    auto pixels = cluster->pixels();
    string detectorID = pixels.front()->detectorID();
    double timestamp = pixels.front()->timestamp();
    LOG(DEBUG) << "- cluster has " << pixels.size() << " pixels";

    // Loop over all pixels
    for(auto& pixel : pixels) {
        // If charge == 0 (use epsilon to avoid errors in floating-point arithmetics):
        if(pixel->charge() < std::numeric_limits<double>::epsilon()) {
            // apply arithmetic mean if a pixel has zero charge
            found_charge_zero = true;
        }
        charge += pixel->charge();

        // We need both column_sum and column_sum_chargeweighted
        // as we don't know a priori if there will be a pixel with
        // charge==0 such that we have to fall back to the arithmetic mean.
        column_sum += pixel->column();
        row_sum += pixel->row();
        column_sum_chargeweighted += (pixel->column() * pixel->charge());
        row_sum_chargeweighted += (pixel->row() * pixel->charge());

        if(pixel->timestamp() < timestamp) {
            timestamp = pixel->timestamp();
        }
    }

    if(charge_weighting_ && !found_charge_zero) {
        // Charge-weighted centre-of-gravity for cluster centre:
        // (here it's safe to divide by the charge as it cannot be zero due to !found_charge_zero)
        column = column_sum_chargeweighted / charge;
        row = row_sum_chargeweighted / charge;
    } else {
        // Arithmetic cluster centre:
        column = column_sum / static_cast<double>(cluster->size());
        row = row_sum / static_cast<double>(cluster->size());
    }

    if(detectorID != m_detector->getName()) {
        // Should never happen...
        return;
    }

    // Calculate local cluster position
    auto positionLocal = m_detector->getLocalPosition(column, row);

    // Calculate global cluster position
    auto positionGlobal = m_detector->localToGlobal(positionLocal);

    LOG(DEBUG) << "- cluster col, row, time : " << column << "," << row << ","
               << Units::display(timestamp, {"ns", "us", "ms"});
    // Set the cluster parameters
    cluster->setColumn(column);
    cluster->setRow(row);
    cluster->setCharge(charge);

    // Set uncertainty on position from intrinstic detector spatial resolution:
    cluster->setError(m_detector->getSpatialResolution());

    cluster->setTimestamp(timestamp);
    cluster->setDetectorID(detectorID);
    cluster->setClusterCentre(positionGlobal);
    cluster->setClusterCentreLocal(positionLocal);
}<|MERGE_RESOLUTION|>--- conflicted
+++ resolved
@@ -21,34 +21,19 @@
 
     if(config_.count({"time_cut_rel", "time_cut_abs"}) > 1) {
         throw InvalidCombinationError(
-<<<<<<< HEAD
             config_, {"time_cut_rel", "time_cut_abs"}, "Absolute and relative time cuts are mutually exclusive.");
     } else if(config_.has("time_cut_abs")) {
-        timeCut = config_.get<double>("time_cut_abs");
+        time_cut_ = config_.get<double>("time_cut_abs");
     } else {
-        timeCut = config_.get<double>("time_cut_rel", 3.0) * m_detector->getTimeResolution();
+        time_cut_ = config_.get<double>("time_cut_rel", 3.0) * m_detector->getTimeResolution();
     }
 
     config_.setAlias("neighbor_radius_row", "neighbour_radius_row", true);
     config_.setAlias("neighbor_radius_col", "neighbour_radius_col", true);
-    neighborRadiusRow = config_.get<int>("neighbor_radius_row", 1);
-    neighborRadiusCol = config_.get<int>("neighbor_radius_col", 1);
-    chargeWeighting = config_.get<bool>("charge_weighting", true);
-=======
-            m_config, {"time_cut_rel", "time_cut_abs"}, "Absolute and relative time cuts are mutually exclusive.");
-    } else if(m_config.has("time_cut_abs")) {
-        time_cut_ = m_config.get<double>("time_cut_abs");
-    } else {
-        time_cut_ = m_config.get<double>("time_cut_rel", 3.0) * m_detector->getTimeResolution();
-    }
-
-    m_config.setAlias("neighbor_radius_row", "neighbour_radius_row", true);
-    m_config.setAlias("neighbor_radius_col", "neighbour_radius_col", true);
-    neighbor_radius_row_ = m_config.get<int>("neighbor_radius_row", 1);
-    neighbor_radius_col_ = m_config.get<int>("neighbor_radius_col", 1);
-    charge_weighting_ = m_config.get<bool>("charge_weighting", true);
-    reject_by_ROI_ = m_config.get<bool>("reject_by_roi", false);
->>>>>>> c40b9998
+    neighbor_radius_row_ = config_.get<int>("neighbor_radius_row", 1);
+    neighbor_radius_col_ = config_.get<int>("neighbor_radius_col", 1);
+    charge_weighting_ = config_.get<bool>("charge_weighting", true);
+    reject_by_ROI_ = config_.get<bool>("reject_by_roi", false);
 }
 
 void Clustering4D::initialise() {
