--- conflicted
+++ resolved
@@ -6,16 +6,11 @@
 Clustering4D::Clustering4D(Configuration config, std::shared_ptr<Detector> detector)
     : Module(std::move(config), detector), m_detector(detector) {
 
-<<<<<<< HEAD
+    timingCut = m_config.get<double>("timing_cut", Units::get<double>(100, "ns"));
     timingCutFactor = m_config.get<double>("timing_cut_factor", 1.0); // note:check facotr default value
-    neighbour_radius_row = m_config.get<int>("neighbour_radius_row", 1);
-    neighbour_radius_col = m_config.get<int>("neighbour_radius_col", 1);
-=======
-    timingCut = m_config.get<double>("timing_cut", Units::get<double>(100, "ns"));
     neighbourRadiusRow = m_config.get<int>("neighbour_radius_row", 1);
     neighbourRadiusCol = m_config.get<int>("neighbour_radius_col", 1);
     chargeWeighting = m_config.get<bool>("charge_weighting", true);
->>>>>>> e9fb7837
 }
 
 void Clustering4D::initialise() {
@@ -35,16 +30,12 @@
     clusterPositionGlobal = new TH2F("clusterPositionGlobal", title.c_str(), 400, -10., 10., 400, -10., 10.);
     title = ";cluster timestamp [ns]; # events";
     clusterTimes = new TH1F("clusterTimes", title.c_str(), 3e6, 0, 3e9);
-<<<<<<< HEAD
-
+    title = m_detector->name() + " Cluster multiplicity;clusters;events";
+    clusterMultiplicity = new TH1F("clusterMultiplicity", title.c_str(), 50, 0, 50);
     // Get timing resolution of detector and calculate timing cut to be applied
     timingCut = timingCutFactor * m_detector->timingResolution();
     LOG(INFO) << "Timing cut to be applied for " << m_detector->name() << " is "
               << Units::display(timingCut, {"ns", "us", "ms"});
-=======
-    title = m_detector->name() + " Cluster multiplicity;clusters;events";
-    clusterMultiplicity = new TH1F("clusterMultiplicity", title.c_str(), 50, 0, 50);
->>>>>>> e9fb7837
 }
 
 // Sort function for pixels from low to high times
