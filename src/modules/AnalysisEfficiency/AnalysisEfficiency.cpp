/**
 * @file
 * @brief Implementation of [AnalysisEfficiency] module
 *
 * @copyright Copyright (c) 2017-2020 CERN and the Corryvreckan authors.
 * This software is distributed under the terms of the MIT License, copied verbatim in the file "LICENSE.md".
 * In applying this license, CERN does not waive the privileges and immunities granted to it by virtue of its status as an
 * Intergovernmental Organization or submit itself to any jurisdiction.
 */

#include "AnalysisEfficiency.h"

#include "objects/Cluster.hpp"
#include "objects/Pixel.hpp"
#include "objects/Track.hpp"

using namespace corryvreckan;

AnalysisEfficiency::AnalysisEfficiency(Configuration& config, std::shared_ptr<Detector> detector)
    : Module(config, detector) {
    m_detector = detector;

    config_.setDefault<double>("time_cut_frameedge", Units::get<double>(20, "ns"));
    config_.setDefault<double>("chi2ndof_cut", 3.);
    config_.setDefault<double>("inpixel_bin_size", Units::get<double>(1.0, "um"));
    config_.setDefault<XYVector>("inpixel_cut_edge", {Units::get(5.0, "um"), Units::get(5.0, "um")});
    config_.setDefault<double>("masked_pixel_distance_cut", 1.);

    m_timeCutFrameEdge = config_.get<double>("time_cut_frameedge");
    m_chi2ndofCut = config_.get<double>("chi2ndof_cut");
    m_inpixelBinSize = config_.get<double>("inpixel_bin_size");
    require_associated_cluster_on_ = config_.getArray<std::string>("require_associated_cluster_on", {});
    m_inpixelEdgeCut = config_.get<XYVector>("inpixel_cut_edge");
    m_maskedPixelDistanceCut = config_.get<int>("masked_pixel_distance_cut");
}

void AnalysisEfficiency::initialize() {

    piv_matched_ = new TH1D("piv_matched", "piv of matched tracks", 580, -.5, 579.5);
    piv_not_matched_ = new TH1D("piv_NOT_matched", "piv of unmatched tracks", 580, -.5, 579.5);

    delta_trigger_matched_ = new TH1D("delta_trigger_matched", "delta_trigger of matched tracks", 580, -.5, 879.5);
    delta_trigger_not_matched_ = new TH1D("delta_trigger_NOT_matched", "delta_trigger of unmatched tracks", 580, -.5, 879.5);
    hPixelEfficiency = new TH1D(
        "hPixelEfficiency", "hPixelEfficiency; single pixel efficiency; # entries", 201, 0, 1.005); // get 0.5%-wide bins

    hPixelEfficiencyMatrix = new TH1D("hPixelEfficiencyMatrix",
                                      "hPixelEfficiencyMatrix; single pixel efficiency; # entries",
                                      201,
                                      0,
                                      1.005); // get 0.5%-wide bins

    auto pitch_x = static_cast<double>(Units::convert(m_detector->getPitch().X(), "um"));
    auto pitch_y = static_cast<double>(Units::convert(m_detector->getPitch().Y(), "um"));

    auto nbins_x = static_cast<int>(std::ceil(m_detector->getPitch().X() / m_inpixelBinSize));
    auto nbins_y = static_cast<int>(std::ceil(m_detector->getPitch().Y() / m_inpixelBinSize));
    if(nbins_x > 1e4 || nbins_y > 1e4) {
        throw InvalidValueError(config_, "inpixel_bin_size", "Too many bins for in-pixel histograms.");
    }
    std::string title =
        m_detector->getName() + " Pixel efficiency map;in-pixel x_{track} [#mum];in-pixel y_{track} #mum;#epsilon";
    hPixelEfficiencyMap_trackPos_TProfile = new TProfile2D("pixelEfficiencyMap_trackPos_TProfile",
                                                           title.c_str(),
                                                           nbins_x,
                                                           -pitch_x / 2.,
                                                           pitch_x / 2.,
                                                           nbins_y,
                                                           -pitch_y / 2.,
                                                           pitch_y / 2.,
                                                           0,
                                                           1);
    hPixelEfficiencyMap_trackPos = new TEfficiency("pixelEfficiencyMap_trackPos",
                                                   title.c_str(),
                                                   nbins_x,
                                                   -pitch_x / 2.,
                                                   pitch_x / 2.,
                                                   nbins_y,
                                                   -pitch_y / 2.,
                                                   pitch_y / 2.);

    title = m_detector->getName() +
            " Pixel efficiency map (in-pixel ROI);in-pixel x_{track} [#mum];in-pixel y_{track} #mum;#epsilon";
    hPixelEfficiencyMap_inPixelROI_trackPos_TProfile = new TProfile2D("pixelEfficiencyMap_inPixelROI_trackPos_TProfile",
                                                                      title.c_str(),
                                                                      nbins_x,
                                                                      -pitch_x / 2.,
                                                                      pitch_x / 2.,
                                                                      nbins_y,
                                                                      -pitch_y / 2.,
                                                                      pitch_y / 2.,
                                                                      0,
                                                                      1);

    title = m_detector->getName() + " Chip efficiency map;x [px];y [px];#epsilon";
    hChipEfficiencyMap_trackPos_TProfile = new TProfile2D("chipEfficiencyMap_trackPos_TProfile",
                                                          title.c_str(),
                                                          m_detector->nPixels().X(),
                                                          -0.5,
                                                          m_detector->nPixels().X() - 0.5,
                                                          m_detector->nPixels().Y(),
                                                          -0.5,
                                                          m_detector->nPixels().Y() - 0.5,
                                                          0,
                                                          1);
    hChipEfficiencyMap_trackPos = new TEfficiency("chipEfficiencyMap_trackPos",
                                                  title.c_str(),
                                                  m_detector->nPixels().X(),
                                                  -0.5,
                                                  m_detector->nPixels().X() - 0.5,
                                                  m_detector->nPixels().Y(),
                                                  -0.5,
                                                  m_detector->nPixels().Y() - 0.5);

    title = m_detector->getName() + " Pixel efficiency matrix;x [px];y [px];#epsilon";
    hPixelEfficiencyMatrix_TProfile = new TProfile2D("hPixelEfficiencyMatrixTProfile",
                                                     title.c_str(),
                                                     m_detector->nPixels().X(),
                                                     -0.5,
                                                     m_detector->nPixels().X() - 0.5,
                                                     m_detector->nPixels().Y(),
                                                     -0.5,
                                                     m_detector->nPixels().Y() - 0.5,
                                                     0,
                                                     1);

    title = m_detector->getName() + " Global efficiency map;x [mm];y [mm];#epsilon";
    hGlobalEfficiencyMap_trackPos_TProfile = new TProfile2D("globalEfficiencyMap_trackPos_TProfile",
                                                            title.c_str(),
                                                            300,
                                                            -1.5 * m_detector->getSize().X(),
                                                            1.5 * m_detector->getSize().X(),
                                                            300,
                                                            -1.5 * m_detector->getSize().Y(),
                                                            1.5 * m_detector->getSize().Y(),
                                                            0,
                                                            1);
    hGlobalEfficiencyMap_trackPos = new TEfficiency("globalEfficiencyMap_trackPos",
                                                    title.c_str(),
                                                    300,
                                                    -1.5 * m_detector->getSize().X(),
                                                    1.5 * m_detector->getSize().X(),
                                                    300,
                                                    -1.5 * m_detector->getSize().Y(),
                                                    1.5 * m_detector->getSize().Y());

    title = m_detector->getName() + " Chip efficiency map;x [px];y [px];#epsilon";
    hChipEfficiencyMap_clustPos_TProfile = new TProfile2D("chipEfficiencyMap_clustPos_TProfile",
                                                          title.c_str(),
                                                          m_detector->nPixels().X(),
                                                          -0.5,
                                                          m_detector->nPixels().X() - 0.5,
                                                          m_detector->nPixels().Y(),
                                                          -0.5,
                                                          m_detector->nPixels().Y() - 0.5,
                                                          0,
                                                          1);
    hChipEfficiencyMap_clustPos = new TEfficiency("chipEfficiencyMap_clustPos",
                                                  title.c_str(),
                                                  m_detector->nPixels().X(),
                                                  -0.5,
                                                  m_detector->nPixels().X() - 0.5,
                                                  m_detector->nPixels().Y(),
                                                  -0.5,
                                                  m_detector->nPixels().Y() - 0.5);

    title = m_detector->getName() + " Global efficiency map;x [mm];y [mm];#epsilon";
    hGlobalEfficiencyMap_clustPos_TProfile = new TProfile2D("globalEfficiencyMap_clustPos_TProfile",
                                                            title.c_str(),
                                                            300,
                                                            -1.5 * m_detector->getSize().X(),
                                                            1.5 * m_detector->getSize().X(),
                                                            300,
                                                            -1.5 * m_detector->getSize().Y(),
                                                            1.5 * m_detector->getSize().Y(),
                                                            0,
                                                            1);
    hGlobalEfficiencyMap_clustPos = new TEfficiency("globalEfficiencyMap_clustPos",
                                                    title.c_str(),
                                                    300,
                                                    -1.5 * m_detector->getSize().X(),
                                                    1.5 * m_detector->getSize().X(),
                                                    300,
                                                    -1.5 * m_detector->getSize().Y(),
                                                    1.5 * m_detector->getSize().Y());

    hDistanceCluster = new TH1D("distanceTrackHit",
                                "distance between track and hit; | #vec{track} - #vec{dut} | [mm]",
                                static_cast<int>(std::sqrt(m_detector->getPitch().x() * m_detector->getPitch().y())),
                                0,
                                std::sqrt(m_detector->getPitch().x() * m_detector->getPitch().y()));
    hDistanceCluster_track = new TH2D("distanceTrackHit2D",
                                      "distance between track and hit; track_x - dut_x [mm]; track_y - dut_y [mm] ",
                                      150,
                                      -1.5 * m_detector->getPitch().x(),
                                      1.5 * m_detector->getPitch().x(),
                                      150,
                                      -1.5 * m_detector->getPitch().y(),
                                      1.5 * m_detector->getPitch().y());
    eTotalEfficiency = new TEfficiency("eTotalEfficiency", "totalEfficiency;;#epsilon", 1, 0, 1);
    eTotalEfficiency_inPixelROI = new TEfficiency(
        "eTotalEfficiency_inPixelROI", "eTotalEfficiency_inPixelROI;;#epsilon (within in-pixel ROI)", 1, 0, 1);

    efficiencyColumns = new TEfficiency("efficiencyColumns",
                                        "Efficiency vs. column number; column; #epsilon",
                                        m_detector->nPixels().X(),
                                        -0.5,
                                        m_detector->nPixels().X() - 0.5);
    efficiencyRows = new TEfficiency("efficiencyRows",
                                     "Efficiency vs. row number; row; #epsilon",
                                     m_detector->nPixels().Y(),
                                     -0.5,
                                     m_detector->nPixels().Y() - 0.5);
    efficiencyVsTime = new TEfficiency("efficiencyVsTime", "Efficiency vs. time; time [s]; #epsilon", 3000, 0, 3000);

    hTrackTimeToPrevHit_matched =
        new TH1D("trackTimeToPrevHit_matched", "trackTimeToPrevHit_matched;time to prev hit [us];# events", 1e6, 0, 1e6);
    hTrackTimeToPrevHit_notmatched = new TH1D(
        "trackTimeToPrevHit_notmatched", "trackTimeToPrevHit_notmatched;time to prev hit [us];# events", 1e6, 0, 1e6);

    title = m_detector->getName() + "time difference to previous track (if this has assoc cluster)";
    hTimeDiffPrevTrack_assocCluster = new TH1D("timeDiffPrevTrack_assocCluster", title.c_str(), 11000, -1000, 10000);
    hTimeDiffPrevTrack_assocCluster->GetXaxis()->SetTitle("time diff [#mus]");
    hTimeDiffPrevTrack_assocCluster->GetYaxis()->SetTitle("events");
    title = m_detector->getName() + "time difference to previous track (if this has no assoc cluster)";
    hTimeDiffPrevTrack_noAssocCluster = new TH1D("timeDiffPrevTrack_noAssocCluster", title.c_str(), 11000, -1000, 10000);
    hTimeDiffPrevTrack_noAssocCluster->GetXaxis()->SetTitle("time diff [#mus]");
    hTimeDiffPrevTrack_noAssocCluster->GetYaxis()->SetTitle("events");

    hRowDiffPrevTrack_assocCluster =
        new TH1D("rowDiffPrevTrack_assocCluster",
                 "rowDiffPrevTrack_assocCluster; row difference (matched track to prev track) [px];# events",
                 2 * m_detector->nPixels().Y(),
                 -m_detector->nPixels().Y() - 0.5,
                 m_detector->nPixels().Y() - 0.5);

    hColDiffPrevTrack_assocCluster =
        new TH1D("colDiffPrevTrack_assocCluster",
                 "colDiffPrevTrack_assocCluster;column difference (matched track to prev track) [px];# events",
                 2 * m_detector->nPixels().X(),
                 -m_detector->nPixels().X() - 0.5,
                 m_detector->nPixels().X() - 0.5);

    hRowDiffPrevTrack_noAssocCluster =
        new TH1D("rowDiffPrevTrack_noAssocCluster",
                 "rowDiffPrevTrack_noAssocCluster;row difference (non-matched track - prev track) [px];# events",
                 2 * m_detector->nPixels().Y(),
                 -m_detector->nPixels().Y() - 0.5,
                 m_detector->nPixels().Y() - 0.5);

    hColDiffPrevTrack_noAssocCluster =
        new TH1D("colDiffPrevTrack_noAassocCluster",
                 "colDiffPrevTrack_noAssocCluster;column difference (non-matched track - prev track) [px];# events",
                 2 * m_detector->nPixels().X(),
                 -m_detector->nPixels().X() - 0.5,
                 m_detector->nPixels().X() - 0.5);

    hPosDiffPrevTrack_assocCluster = new TH2D("posDiffPrevTrack_assocCluster",
                                              "posDiffPrevTrack_assocCluster;column difference (matched track - prev track) "
                                              "[px];row difference (matched track - prev track) [px];# events",
                                              2 * m_detector->nPixels().X(),
                                              -m_detector->nPixels().X() - 0.5,
                                              m_detector->nPixels().X() - 0.5,
                                              2 * m_detector->nPixels().Y(),
                                              -m_detector->nPixels().Y() - 0.5,
                                              m_detector->nPixels().Y() - 0.5);

    hPosDiffPrevTrack_noAssocCluster =
        new TH2D("posDiffPrevTrack_noAssocCluster",
                 "posDiffPrevTrack_noAssocCluster;column difference (non-matched track - prev track) [px];row difference "
                 "(non-matched track - prev track) [px];# events",
                 2 * m_detector->nPixels().X(),
                 -m_detector->nPixels().X() - 0.5,
                 m_detector->nPixels().X() - 0.5,
                 2 * m_detector->nPixels().Y(),
                 -m_detector->nPixels().Y() - 0.5,
                 m_detector->nPixels().Y() - 0.5);

    // initialize matrix with hit timestamps to all 0:
    auto nRows = static_cast<size_t>(m_detector->nPixels().Y());
    auto nCols = static_cast<size_t>(m_detector->nPixels().X());
    std::vector<double> v_row(nRows, 0.); // create vector will zeros of length <nRows>
    prev_hit_ts.assign(nCols, v_row);     // use vector v_row to construct matrix

    // pivot study:
    pivot_vs_delta_t_frame = new TH2D(
        "pivot_vs_delta_t_frame", "piv vs time in event; pivot;  hit - start of frame / #mus", 577, 0, 577, 350, 0, 350);
    pivot_vs_delta_t_trig =
        new TH2D("pivot_vs_delta_t_trige", "piv vs time in event; pivot; hit - trigger / #mus", 577, 0, 577, 700, -350, 350);
    TDirectory* directory = getROOTDirectory();
    TDirectory* local_directory = directory->mkdir("pivot_study");
    local_directory->cd();
    for(uint piv = 0; piv < 58; ++piv) {

        std::string pivstring = std::to_string(piv) + "_eTotalEfficiency";
        auto _eTotalEfficiency = new TEfficiency(pivstring.c_str(), "totalEfficiency;;#epsilon", 1, 0, 1);
        pivstring = std::to_string(piv) + "_efficiencyColumns";
        auto _efficiencyColumns = new TEfficiency(pivstring.c_str(),
                                                  "Efficiency vs. column number; column; #epsilon",
                                                  m_detector->nPixels().X(),
                                                  -0.5,
                                                  m_detector->nPixels().X() - 0.5);
        pivstring = std::to_string(piv) + "_efficiencyRows";
        auto _efficiencyRows = new TEfficiency(pivstring.c_str(),
                                               "Efficiency vs. row number; row; #epsilon",
                                               m_detector->nPixels().Y(),
                                               -0.5,
                                               m_detector->nPixels().Y() - 0.5);
        pivstring = std::to_string(piv) + "_efficiencyVsTime";
        auto _efficiencyVsTime =
            new TEfficiency(pivstring.c_str(), "Efficiency vs. time; time [s]; #epsilon", 3000, 0, 3000);
        pivstring = std::to_string(piv) + "_timepix3time";
        auto delta_t = new TH1D(pivstring.c_str(), "TPX3 time relativ to event start; delta t / #mus;", 350, 0, 350);
        pivot_eTotalEfficiency[int(piv)] = _eTotalEfficiency;
        pivot_efficiencyColumns[int(piv)] = _efficiencyColumns;
        pivot_efficiencyRows[int(piv)] = _efficiencyRows;
        pivot_efficiencyVsTime[int(piv)] = _efficiencyVsTime;
        pivot_tpx3_event[int(piv)] = delta_t;
    }
}

StatusCode AnalysisEfficiency::run(const std::shared_ptr<Clipboard>& clipboard) {

    // Get the telescope tracks from the clipboard
    auto tracks = clipboard->getData<Track>();

    auto pitch_x = m_detector->getPitch().X();
    auto pitch_y = m_detector->getPitch().Y();
    // Get the event:
    auto event = clipboard->getEvent();

    // Loop over all tracks
    for(auto& track : tracks) {
        n_track++;
        bool has_associated_cluster = false;
        bool is_within_roi = true;
        LOG(DEBUG) << "Looking at next track";

        // Cut on the chi2/ndof
        if(track->getChi2ndof() > m_chi2ndofCut) {
            LOG(DEBUG) << " - track discarded due to Chi2/ndof";
            n_chi2++;
            continue;
        }

        // Check if it intercepts the DUT
        auto globalIntercept = m_detector->getIntercept(track.get());
        auto localIntercept = m_detector->globalToLocal(globalIntercept);

        LOG(TRACE) << " Checking if track is outside DUT area";
        if(!m_detector->hasIntercept(track.get(), 1)) {
            LOG(DEBUG) << " - track outside DUT area: " << localIntercept;
            n_dut++;
            continue;
        }

        // Check that track is within region of interest using winding number algorithm
        LOG(TRACE) << " Checking if track is outside ROI";
        if(!m_detector->isWithinROI(track.get())) {
            LOG(DEBUG) << " - track outside ROI";
            n_roi++;
            is_within_roi = false;
            // here we don't continue because only some particular histograms shall be effected
        }

        // Check that it doesn't go through/near a masked pixel
        LOG(TRACE) << " Checking if track is close to masked pixel";
        if(m_detector->hitMasked(track.get(), m_maskedPixelDistanceCut)) {
            n_masked++;
            LOG(DEBUG) << " - track close to masked pixel";
            continue;
        }

        // Discard tracks which are very close to the frame edges
        if(fabs(track->timestamp() - event->end()) < m_timeCutFrameEdge) {
            // Late edge - eventEnd points to the end of the frame`
            LOG(DEBUG) << " - track close to end of readout frame: "
                       << Units::display(fabs(track->timestamp() - event->end()), {"us", "ns"}) << " at "
                       << Units::display(track->timestamp(), {"us"});
            n_frameedge++;
            continue;
        } else if(fabs(track->timestamp() - event->start()) < m_timeCutFrameEdge) {
            // Early edge - eventStart points to the beginning of the frame
            LOG(DEBUG) << " - track close to start of readout frame: "
                       << Units::display(fabs(track->timestamp() - event->start()), {"us", "ns"}) << " at "
                       << Units::display(track->timestamp(), {"us"});
            n_frameedge++;
            continue;
        }

        // check if track has an associated cluster on required detector(s):
        auto foundRequiredAssocCluster = [this](Track* t) {
            for(auto& requireAssocCluster : require_associated_cluster_on_) {
                if(!requireAssocCluster.empty() && t->getAssociatedClusters(requireAssocCluster).size() == 0) {
                    LOG(DEBUG) << "No associated cluster from required detector " << requireAssocCluster << " on the track.";
                    return false;
                }
            }
            return true;
        };
        if(!foundRequiredAssocCluster(track.get())) {
            n_requirecluster++;
            continue;
        }

        // Count this as reference track:
        total_tracks++;

        // Calculate in-pixel position of track in microns
        auto inpixel = m_detector->inPixel(localIntercept);
        auto xmod = inpixel.X();
        auto ymod = inpixel.Y();
        auto xmod_um = xmod * 1000.; // mm->um (for plotting)
        auto ymod_um = ymod * 1000.; // mm->um (for plotting)

        bool isWithinInPixelROI =
            (pitch_x - abs(xmod * 2) > m_inpixelEdgeCut.x()) && (pitch_y - abs(ymod * 2) > m_inpixelEdgeCut.y());

        // Get the DUT clusters from the clipboard, that are assigned to the track
        auto associated_clusters = track->getAssociatedClusters(m_detector->getName());
        if(associated_clusters.size() > 0) {
            piv_matched_->Fill(static_cast<double>(track->getClusters().front()->getSeedPixel()->raw()));
            delta_trigger_matched_->Fill(
                static_cast<double>(Units::convert(event->triggerList().begin()->second - prev_trigger_, "us")));
            auto cluster = track->getClosestCluster(m_detector->getName());
            has_associated_cluster = true;
            matched_tracks++;
            auto pixels = cluster->pixels();
            for(auto& pixel : pixels) {
                if((pixel->column() == static_cast<int>(m_detector->getColumn(localIntercept)) &&
                    pixel->row() == static_cast<int>(m_detector->getRow(localIntercept))) &&
                   isWithinInPixelROI) {
                    hPixelEfficiencyMatrix_TProfile->Fill(pixel->column(), pixel->row(), 1);
                    break; // There cannot be a second pixel within the cluster through which the track goes.
                }
            }

            auto clusterLocal = m_detector->globalToLocal(cluster->global());

            auto distance =
                ROOT::Math::XYZVector(localIntercept.x() - clusterLocal.x(), localIntercept.y() - clusterLocal.y(), 0);
            hDistanceCluster_track->Fill(distance.X(), distance.Y());
            hDistanceCluster->Fill(std::sqrt(distance.Mag2()));

            hGlobalEfficiencyMap_clustPos_TProfile->Fill(
                cluster->global().x(), cluster->global().y(), has_associated_cluster);
            hGlobalEfficiencyMap_clustPos->Fill(has_associated_cluster, cluster->global().x(), cluster->global().y());

            hChipEfficiencyMap_clustPos_TProfile->Fill(
                m_detector->getColumn(clusterLocal), m_detector->getRow(clusterLocal), has_associated_cluster);
            hChipEfficiencyMap_clustPos->Fill(
                has_associated_cluster, m_detector->getColumn(clusterLocal), m_detector->getRow(clusterLocal));
        }

        if(!has_associated_cluster && isWithinInPixelROI) {

            piv_not_matched_->Fill(static_cast<double>(track->getClusters().front()->getSeedPixel()->raw()));
            delta_trigger_not_matched_->Fill(
                static_cast<double>(Units::convert(event->triggerList().begin()->second - prev_trigger_, "us")));
            hPixelEfficiencyMatrix_TProfile->Fill(
                m_detector->getColumn(localIntercept), m_detector->getRow(localIntercept), 0);
        }

        hGlobalEfficiencyMap_trackPos_TProfile->Fill(globalIntercept.X(), globalIntercept.Y(), has_associated_cluster);
        hGlobalEfficiencyMap_trackPos->Fill(has_associated_cluster, globalIntercept.X(), globalIntercept.Y());

        hChipEfficiencyMap_trackPos_TProfile->Fill(
            m_detector->getColumn(localIntercept), m_detector->getRow(localIntercept), has_associated_cluster);
        hChipEfficiencyMap_trackPos->Fill(
            has_associated_cluster, m_detector->getColumn(localIntercept), m_detector->getRow(localIntercept));

        // For pixels, only look at the ROI:
        if(is_within_roi) {
            hPixelEfficiencyMap_trackPos_TProfile->Fill(xmod_um, ymod_um, has_associated_cluster);
            hPixelEfficiencyMap_trackPos->Fill(has_associated_cluster, xmod_um, ymod_um);
            eTotalEfficiency->Fill(has_associated_cluster, 0); // use 0th bin for total efficiency
            efficiencyColumns->Fill(has_associated_cluster, m_detector->getColumn(localIntercept));
            efficiencyRows->Fill(has_associated_cluster, m_detector->getRow(localIntercept));
            efficiencyVsTime->Fill(has_associated_cluster, track->timestamp() / 1e9); // convert nanoseconds to seconds
<<<<<<< HEAD
            int piv = track.get()->getClusters().front()->getSeedPixel()->raw() / 10;
            auto start = clipboard->getEvent()->start();
            if(has_associated_cluster) {
                pivot_tpx3_event.at(piv)->Fill(Units::convert(associated_clusters.front()->timestamp() - start, "us"));
                pivot_vs_delta_t_frame->Fill(track.get()->getClusters().front()->getSeedPixel()->raw(),
                                             Units::convert(associated_clusters.front()->timestamp() - start, "us"));
                for(auto t : event->triggerList()) {
                    pivot_vs_delta_t_trig->Fill(track.get()->getClusters().front()->getSeedPixel()->raw(),
                                                Units::convert(associated_clusters.front()->timestamp() - t.second, "us"));
                }
            }
            pivot_eTotalEfficiency.at(piv)->Fill(has_associated_cluster, 0); // use 0th bin for total efficiency
            pivot_efficiencyColumns.at(piv)->Fill(has_associated_cluster, m_detector->getColumn(localIntercept));
            pivot_efficiencyVsTime.at(piv)->Fill(has_associated_cluster,
                                                 track->timestamp() / 1e9); // convert nanoseconds to seconds
            pivot_efficiencyRows.at(piv)->Fill(has_associated_cluster, m_detector->getRow(localIntercept));
=======
>>>>>>> 65f9dc14
            if(isWithinInPixelROI) {
                hPixelEfficiencyMap_inPixelROI_trackPos_TProfile->Fill(xmod_um, ymod_um, has_associated_cluster);
                eTotalEfficiency_inPixelROI->Fill(has_associated_cluster, 0); // use 0th bin for total efficiency
            }
        }

        auto intercept_col = static_cast<size_t>(m_detector->getColumn(localIntercept));
        auto intercept_row = static_cast<size_t>(m_detector->getRow(localIntercept));

        if(has_associated_cluster) {
            hTimeDiffPrevTrack_assocCluster->Fill(
                static_cast<double>(Units::convert(track->timestamp() - last_track_timestamp, "us")));
            hRowDiffPrevTrack_assocCluster->Fill(m_detector->getRow(localIntercept) - last_track_row);
            hColDiffPrevTrack_assocCluster->Fill(m_detector->getColumn(localIntercept) - last_track_col);
            hPosDiffPrevTrack_assocCluster->Fill(m_detector->getColumn(localIntercept) - last_track_col,
                                                 m_detector->getRow(localIntercept) - last_track_row);
            if((prev_hit_ts.at(intercept_col)).at(intercept_row) != 0) {
                hTrackTimeToPrevHit_matched->Fill(static_cast<double>(
                    Units::convert(track->timestamp() - prev_hit_ts.at(intercept_col).at(intercept_row), "us")));
            }
        } else {
            hGlobalEfficiencyMap_clustPos_TProfile->Fill(globalIntercept.X(), globalIntercept.Y(), has_associated_cluster);
            hGlobalEfficiencyMap_clustPos->Fill(has_associated_cluster, globalIntercept.X(), globalIntercept.Y());

            hChipEfficiencyMap_clustPos_TProfile->Fill(
                m_detector->getColumn(localIntercept), m_detector->getRow(localIntercept), has_associated_cluster);
            hChipEfficiencyMap_clustPos->Fill(
                has_associated_cluster, m_detector->getColumn(localIntercept), m_detector->getRow(localIntercept));

            hTimeDiffPrevTrack_noAssocCluster->Fill(
                static_cast<double>(Units::convert(track->timestamp() - last_track_timestamp, "us")));
            hRowDiffPrevTrack_noAssocCluster->Fill(m_detector->getRow(localIntercept) - last_track_row);
            hColDiffPrevTrack_noAssocCluster->Fill(m_detector->getColumn(localIntercept) - last_track_col);
            hPosDiffPrevTrack_noAssocCluster->Fill(m_detector->getColumn(localIntercept) - last_track_col,
                                                   m_detector->getRow(localIntercept) - last_track_row);
            if((prev_hit_ts.at(intercept_col)).at(intercept_row) != 0) {
                LOG(DEBUG) << "Found a time difference of "
                           << Units::display(track->timestamp() - prev_hit_ts.at(intercept_col).at(intercept_row), "us");
                hTrackTimeToPrevHit_notmatched->Fill(static_cast<double>(
                    Units::convert(track->timestamp() - prev_hit_ts.at(intercept_col).at(intercept_row), "us")));
            }
        }
        last_track_timestamp = track->timestamp();
        last_track_col = m_detector->getColumn(localIntercept);
        last_track_row = m_detector->getRow(localIntercept);
    } // end loop over tracks

    prev_trigger_ = event->triggerList().begin()->second;

    // Before going to the next event, loop over all pixels (all hits incl. noise)
    // and fill matrix with timestamps of previous pixels.
    auto pixels = clipboard->getData<Pixel>(m_detector->getName());
    if(pixels.empty()) {
        LOG(DEBUG) << "Detector " << m_detector->getName() << " does not have any pixels on the clipboard";
    }

    for(auto& pixel : pixels) {
        if(pixel->column() > m_detector->nPixels().X() || pixel->row() > m_detector->nPixels().Y()) {
            continue;
        }
        prev_hit_ts.at(static_cast<size_t>(pixel->column())).at(static_cast<size_t>(pixel->row())) = pixel->timestamp();
    }

    return StatusCode::Success;
}

void AnalysisEfficiency::finalize(const std::shared_ptr<ReadonlyClipboard>&) {
    // Track selection flow:
    LOG(STATUS) << "Track selection flow:       " << n_track << std::endl
                << "* rejected by chi2          -" << n_chi2 << std::endl
                << "* track outside ROI         -" << n_roi << std::endl
                << "* track outside DUT         -" << n_dut << std::endl
                << "* track close to masked px  -" << n_masked << std::endl
                << "* track close to frame edge -" << n_frameedge << std::endl
                << "* track without an associated cluster on required detector - " << n_requirecluster << std::endl
                << "Accepted tracks:            " << total_tracks;

    double totalEff = 100 * static_cast<double>(matched_tracks) / (total_tracks > 0 ? total_tracks : 1);
    double lowerEffError = totalEff - 100 * (TEfficiency::ClopperPearson(total_tracks, matched_tracks, 0.683, false));
    double upperEffError = 100 * (TEfficiency::ClopperPearson(total_tracks, matched_tracks, 0.683, true)) - totalEff;
    LOG(STATUS) << "Total efficiency of detector " << m_detector->getName() << ": " << totalEff << "(+" << upperEffError
                << " -" << lowerEffError << ")%, measured with " << matched_tracks << "/" << total_tracks
                << " matched/total tracks";

    for(int icol = 1; icol < m_detector->nPixels().X() + 1; icol++) {
        for(int irow = 1; irow < m_detector->nPixels().Y() + 1; irow++) {
            // calculate total efficiency: (just to double check the other calculation)
            const int bin = hChipEfficiencyMap_trackPos->GetGlobalBin(icol, irow);
            double eff = hChipEfficiencyMap_trackPos->GetEfficiency(bin);
            if(eff > 0) {
                LOG(TRACE) << "col/row = " << icol << "/" << irow << ", binContent = " << eff;
                hPixelEfficiency->Fill(eff);
            }
            eff = hPixelEfficiencyMatrix_TProfile->GetBinContent(bin);
            if(eff > 0) {
                LOG(TRACE) << "col/row = " << icol << "/" << irow << ", binContent = " << eff;
                hPixelEfficiencyMatrix->Fill(eff);
            }
        }
    }
}<|MERGE_RESOLUTION|>--- conflicted
+++ resolved
@@ -36,11 +36,6 @@
 
 void AnalysisEfficiency::initialize() {
 
-    piv_matched_ = new TH1D("piv_matched", "piv of matched tracks", 580, -.5, 579.5);
-    piv_not_matched_ = new TH1D("piv_NOT_matched", "piv of unmatched tracks", 580, -.5, 579.5);
-
-    delta_trigger_matched_ = new TH1D("delta_trigger_matched", "delta_trigger of matched tracks", 580, -.5, 879.5);
-    delta_trigger_not_matched_ = new TH1D("delta_trigger_NOT_matched", "delta_trigger of unmatched tracks", 580, -.5, 879.5);
     hPixelEfficiency = new TH1D(
         "hPixelEfficiency", "hPixelEfficiency; single pixel efficiency; # entries", 201, 0, 1.005); // get 0.5%-wide bins
 
@@ -281,42 +276,6 @@
     auto nCols = static_cast<size_t>(m_detector->nPixels().X());
     std::vector<double> v_row(nRows, 0.); // create vector will zeros of length <nRows>
     prev_hit_ts.assign(nCols, v_row);     // use vector v_row to construct matrix
-
-    // pivot study:
-    pivot_vs_delta_t_frame = new TH2D(
-        "pivot_vs_delta_t_frame", "piv vs time in event; pivot;  hit - start of frame / #mus", 577, 0, 577, 350, 0, 350);
-    pivot_vs_delta_t_trig =
-        new TH2D("pivot_vs_delta_t_trige", "piv vs time in event; pivot; hit - trigger / #mus", 577, 0, 577, 700, -350, 350);
-    TDirectory* directory = getROOTDirectory();
-    TDirectory* local_directory = directory->mkdir("pivot_study");
-    local_directory->cd();
-    for(uint piv = 0; piv < 58; ++piv) {
-
-        std::string pivstring = std::to_string(piv) + "_eTotalEfficiency";
-        auto _eTotalEfficiency = new TEfficiency(pivstring.c_str(), "totalEfficiency;;#epsilon", 1, 0, 1);
-        pivstring = std::to_string(piv) + "_efficiencyColumns";
-        auto _efficiencyColumns = new TEfficiency(pivstring.c_str(),
-                                                  "Efficiency vs. column number; column; #epsilon",
-                                                  m_detector->nPixels().X(),
-                                                  -0.5,
-                                                  m_detector->nPixels().X() - 0.5);
-        pivstring = std::to_string(piv) + "_efficiencyRows";
-        auto _efficiencyRows = new TEfficiency(pivstring.c_str(),
-                                               "Efficiency vs. row number; row; #epsilon",
-                                               m_detector->nPixels().Y(),
-                                               -0.5,
-                                               m_detector->nPixels().Y() - 0.5);
-        pivstring = std::to_string(piv) + "_efficiencyVsTime";
-        auto _efficiencyVsTime =
-            new TEfficiency(pivstring.c_str(), "Efficiency vs. time; time [s]; #epsilon", 3000, 0, 3000);
-        pivstring = std::to_string(piv) + "_timepix3time";
-        auto delta_t = new TH1D(pivstring.c_str(), "TPX3 time relativ to event start; delta t / #mus;", 350, 0, 350);
-        pivot_eTotalEfficiency[int(piv)] = _eTotalEfficiency;
-        pivot_efficiencyColumns[int(piv)] = _efficiencyColumns;
-        pivot_efficiencyRows[int(piv)] = _efficiencyRows;
-        pivot_efficiencyVsTime[int(piv)] = _efficiencyVsTime;
-        pivot_tpx3_event[int(piv)] = delta_t;
-    }
 }
 
 StatusCode AnalysisEfficiency::run(const std::shared_ptr<Clipboard>& clipboard) {
@@ -419,9 +378,6 @@
         // Get the DUT clusters from the clipboard, that are assigned to the track
         auto associated_clusters = track->getAssociatedClusters(m_detector->getName());
         if(associated_clusters.size() > 0) {
-            piv_matched_->Fill(static_cast<double>(track->getClusters().front()->getSeedPixel()->raw()));
-            delta_trigger_matched_->Fill(
-                static_cast<double>(Units::convert(event->triggerList().begin()->second - prev_trigger_, "us")));
             auto cluster = track->getClosestCluster(m_detector->getName());
             has_associated_cluster = true;
             matched_tracks++;
@@ -453,10 +409,6 @@
         }
 
         if(!has_associated_cluster && isWithinInPixelROI) {
-
-            piv_not_matched_->Fill(static_cast<double>(track->getClusters().front()->getSeedPixel()->raw()));
-            delta_trigger_not_matched_->Fill(
-                static_cast<double>(Units::convert(event->triggerList().begin()->second - prev_trigger_, "us")));
             hPixelEfficiencyMatrix_TProfile->Fill(
                 m_detector->getColumn(localIntercept), m_detector->getRow(localIntercept), 0);
         }
@@ -477,25 +429,6 @@
             efficiencyColumns->Fill(has_associated_cluster, m_detector->getColumn(localIntercept));
             efficiencyRows->Fill(has_associated_cluster, m_detector->getRow(localIntercept));
             efficiencyVsTime->Fill(has_associated_cluster, track->timestamp() / 1e9); // convert nanoseconds to seconds
-<<<<<<< HEAD
-            int piv = track.get()->getClusters().front()->getSeedPixel()->raw() / 10;
-            auto start = clipboard->getEvent()->start();
-            if(has_associated_cluster) {
-                pivot_tpx3_event.at(piv)->Fill(Units::convert(associated_clusters.front()->timestamp() - start, "us"));
-                pivot_vs_delta_t_frame->Fill(track.get()->getClusters().front()->getSeedPixel()->raw(),
-                                             Units::convert(associated_clusters.front()->timestamp() - start, "us"));
-                for(auto t : event->triggerList()) {
-                    pivot_vs_delta_t_trig->Fill(track.get()->getClusters().front()->getSeedPixel()->raw(),
-                                                Units::convert(associated_clusters.front()->timestamp() - t.second, "us"));
-                }
-            }
-            pivot_eTotalEfficiency.at(piv)->Fill(has_associated_cluster, 0); // use 0th bin for total efficiency
-            pivot_efficiencyColumns.at(piv)->Fill(has_associated_cluster, m_detector->getColumn(localIntercept));
-            pivot_efficiencyVsTime.at(piv)->Fill(has_associated_cluster,
-                                                 track->timestamp() / 1e9); // convert nanoseconds to seconds
-            pivot_efficiencyRows.at(piv)->Fill(has_associated_cluster, m_detector->getRow(localIntercept));
-=======
->>>>>>> 65f9dc14
             if(isWithinInPixelROI) {
                 hPixelEfficiencyMap_inPixelROI_trackPos_TProfile->Fill(xmod_um, ymod_um, has_associated_cluster);
                 eTotalEfficiency_inPixelROI->Fill(has_associated_cluster, 0); // use 0th bin for total efficiency
@@ -543,8 +476,6 @@
         last_track_row = m_detector->getRow(localIntercept);
     } // end loop over tracks
 
-    prev_trigger_ = event->triggerList().begin()->second;
-
     // Before going to the next event, loop over all pixels (all hits incl. noise)
     // and fill matrix with timestamps of previous pixels.
     auto pixels = clipboard->getData<Pixel>(m_detector->getName());
