/**
 * @file
 * @brief Implementation of [AnalysisEfficiency] module
 *
 * @copyright Copyright (c) 2017-2020 CERN and the Corryvreckan authors.
 * This software is distributed under the terms of the MIT License, copied verbatim in the file "LICENSE.md".
 * In applying this license, CERN does not waive the privileges and immunities granted to it by virtue of its status as an
 * Intergovernmental Organization or submit itself to any jurisdiction.
 */

#include "AnalysisEfficiency.h"

#include "objects/Cluster.hpp"
#include "objects/Pixel.hpp"
#include "objects/Track.hpp"

using namespace corryvreckan;

AnalysisEfficiency::AnalysisEfficiency(Configuration& config, std::shared_ptr<Detector> detector)
    : Module(config, detector) {
    m_detector = detector;

    config_.setDefault<double>("time_cut_frameedge", Units::get<double>(20, "ns"));
    config_.setDefault<double>("chi2ndof_cut", 3.);
    config_.setDefault<double>("inpixel_bin_size", Units::get<double>(1.0, "um"));
    config_.setDefault<XYVector>("inpixel_cut_edge", {Units::get(5.0, "um"), Units::get(5.0, "um")});
    config_.setDefault<double>("masked_pixel_distance_cut", 1.);

    m_timeCutFrameEdge = config_.get<double>("time_cut_frameedge");
    m_chi2ndofCut = config_.get<double>("chi2ndof_cut");
    m_inpixelBinSize = config_.get<double>("inpixel_bin_size");
    require_associated_cluster_on_ = config_.getArray<std::string>("require_associated_cluster_on", {});
    m_inpixelEdgeCut = config_.get<XYVector>("inpixel_cut_edge");
    m_maskedPixelDistanceCut = config_.get<int>("masked_pixel_distance_cut");
}

void AnalysisEfficiency::initialize() {

    hPixelEfficiency = new TH1D(
        "hPixelEfficiency", "hPixelEfficiency; single pixel efficiency; # entries", 201, 0, 1.005); // get 0.5%-wide bins

    hPixelEfficiencyMatrix = new TH1D("hPixelEfficiencyMatrix",
                                      "hPixelEfficiencyMatrix; single pixel efficiency; # entries",
                                      201,
                                      0,
                                      1.005); // get 0.5%-wide bins

    auto pitch_x = static_cast<double>(Units::convert(m_detector->getPitch().X(), "um"));
    auto pitch_y = static_cast<double>(Units::convert(m_detector->getPitch().Y(), "um"));

    auto nbins_x = static_cast<int>(std::ceil(m_detector->getPitch().X() / m_inpixelBinSize));
    auto nbins_y = static_cast<int>(std::ceil(m_detector->getPitch().Y() / m_inpixelBinSize));
    if(nbins_x > 1e4 || nbins_y > 1e4) {
        throw InvalidValueError(config_, "inpixel_bin_size", "Too many bins for in-pixel histograms.");
    }
    std::string title =
        m_detector->getName() + " Pixel efficiency map;in-pixel x_{track} [#mum];in-pixel y_{track} #mum;#epsilon";
    hPixelEfficiencyMap_trackPos_TProfile = new TProfile2D("pixelEfficiencyMap_trackPos_TProfile",
                                                           title.c_str(),
                                                           nbins_x,
                                                           -pitch_x / 2.,
                                                           pitch_x / 2.,
                                                           nbins_y,
                                                           -pitch_y / 2.,
                                                           pitch_y / 2.,
                                                           0,
                                                           1);
    hPixelEfficiencyMap_trackPos = new TEfficiency("pixelEfficiencyMap_trackPos",
                                                   title.c_str(),
                                                   nbins_x,
                                                   -pitch_x / 2.,
                                                   pitch_x / 2.,
                                                   nbins_y,
                                                   -pitch_y / 2.,
                                                   pitch_y / 2.);
    hPixelEfficiencyMap_trackPos->SetDirectory(this->getROOTDirectory());
    title = m_detector->getName() +
            " Pixel efficiency map (in-pixel ROI);in-pixel x_{track} [#mum];in-pixel y_{track} #mum;#epsilon";
    hPixelEfficiencyMap_inPixelROI_trackPos_TProfile = new TProfile2D("pixelEfficiencyMap_inPixelROI_trackPos_TProfile",
                                                                      title.c_str(),
                                                                      nbins_x,
                                                                      -pitch_x / 2.,
                                                                      pitch_x / 2.,
                                                                      nbins_y,
                                                                      -pitch_y / 2.,
                                                                      pitch_y / 2.,
                                                                      0,
                                                                      1);

    title = m_detector->getName() + " Chip efficiency map;x [px];y [px];#epsilon";
    hChipEfficiencyMap_trackPos_TProfile = new TProfile2D("chipEfficiencyMap_trackPos_TProfile",
                                                          title.c_str(),
                                                          m_detector->nPixels().X(),
                                                          -0.5,
                                                          m_detector->nPixels().X() - 0.5,
                                                          m_detector->nPixels().Y(),
                                                          -0.5,
                                                          m_detector->nPixels().Y() - 0.5,
                                                          0,
                                                          1);
    hChipEfficiencyMap_trackPos = new TEfficiency("chipEfficiencyMap_trackPos",
                                                  title.c_str(),
                                                  m_detector->nPixels().X(),
                                                  -0.5,
                                                  m_detector->nPixels().X() - 0.5,
                                                  m_detector->nPixels().Y(),
                                                  -0.5,
                                                  m_detector->nPixels().Y() - 0.5);
    hChipEfficiencyMap_trackPos->SetDirectory(this->getROOTDirectory());
    title = m_detector->getName() + " Pixel efficiency matrix;x [px];y [px];#epsilon";
    hPixelEfficiencyMatrix_TProfile = new TProfile2D("hPixelEfficiencyMatrixTProfile",
                                                     title.c_str(),
                                                     m_detector->nPixels().X(),
                                                     -0.5,
                                                     m_detector->nPixels().X() - 0.5,
                                                     m_detector->nPixels().Y(),
                                                     -0.5,
                                                     m_detector->nPixels().Y() - 0.5,
                                                     0,
                                                     1);

    title = m_detector->getName() + " Global efficiency map;x [mm];y [mm];#epsilon";
    hGlobalEfficiencyMap_trackPos_TProfile = new TProfile2D("globalEfficiencyMap_trackPos_TProfile",
                                                            title.c_str(),
                                                            300,
                                                            -1.5 * m_detector->getSize().X(),
                                                            1.5 * m_detector->getSize().X(),
                                                            300,
                                                            -1.5 * m_detector->getSize().Y(),
                                                            1.5 * m_detector->getSize().Y(),
                                                            0,
                                                            1);
    hGlobalEfficiencyMap_trackPos = new TEfficiency("globalEfficiencyMap_trackPos",
                                                    title.c_str(),
                                                    300,
                                                    -1.5 * m_detector->getSize().X(),
                                                    1.5 * m_detector->getSize().X(),
                                                    300,
                                                    -1.5 * m_detector->getSize().Y(),
                                                    1.5 * m_detector->getSize().Y());
    hGlobalEfficiencyMap_trackPos->SetDirectory(this->getROOTDirectory());

    title = m_detector->getName() + " Chip efficiency map;x [px];y [px];#epsilon";
    hChipEfficiencyMap_clustPos_TProfile = new TProfile2D("chipEfficiencyMap_clustPos_TProfile",
                                                          title.c_str(),
                                                          m_detector->nPixels().X(),
                                                          -0.5,
                                                          m_detector->nPixels().X() - 0.5,
                                                          m_detector->nPixels().Y(),
                                                          -0.5,
                                                          m_detector->nPixels().Y() - 0.5,
                                                          0,
                                                          1);
    hChipEfficiencyMap_clustPos = new TEfficiency("chipEfficiencyMap_clustPos",
                                                  title.c_str(),
                                                  m_detector->nPixels().X(),
                                                  -0.5,
                                                  m_detector->nPixels().X() - 0.5,
                                                  m_detector->nPixels().Y(),
                                                  -0.5,
                                                  m_detector->nPixels().Y() - 0.5);
    hChipEfficiencyMap_clustPos->SetDirectory(this->getROOTDirectory());
    title = m_detector->getName() + " Global efficiency map;x [mm];y [mm];#epsilon";
    hGlobalEfficiencyMap_clustPos_TProfile = new TProfile2D("globalEfficiencyMap_clustPos_TProfile",
                                                            title.c_str(),
                                                            300,
                                                            -1.5 * m_detector->getSize().X(),
                                                            1.5 * m_detector->getSize().X(),
                                                            300,
                                                            -1.5 * m_detector->getSize().Y(),
                                                            1.5 * m_detector->getSize().Y(),
                                                            0,
                                                            1);
    hGlobalEfficiencyMap_clustPos = new TEfficiency("globalEfficiencyMap_clustPos",
                                                    title.c_str(),
                                                    300,
                                                    -1.5 * m_detector->getSize().X(),
                                                    1.5 * m_detector->getSize().X(),
                                                    300,
                                                    -1.5 * m_detector->getSize().Y(),
                                                    1.5 * m_detector->getSize().Y());
    hGlobalEfficiencyMap_clustPos->SetDirectory(this->getROOTDirectory());
    hDistanceCluster = new TH1D("distanceTrackHit",
                                "distance between track and hit; | #vec{track} - #vec{dut} | [mm]",
                                static_cast<int>(std::sqrt(m_detector->getPitch().x() * m_detector->getPitch().y())),
                                0,
                                std::sqrt(m_detector->getPitch().x() * m_detector->getPitch().y()));
    hDistanceCluster_track = new TH2D("distanceTrackHit2D",
                                      "distance between track and hit; track_x - dut_x [mm]; track_y - dut_y [mm] ",
                                      150,
                                      -1.5 * m_detector->getPitch().x(),
                                      1.5 * m_detector->getPitch().x(),
                                      150,
                                      -1.5 * m_detector->getPitch().y(),
                                      1.5 * m_detector->getPitch().y());
    eTotalEfficiency = new TEfficiency("eTotalEfficiency", "totalEfficiency;;#epsilon", 1, 0, 1);
    eTotalEfficiency->SetDirectory(this->getROOTDirectory());
    eTotalEfficiency_inPixelROI = new TEfficiency(
        "eTotalEfficiency_inPixelROI", "eTotalEfficiency_inPixelROI;;#epsilon (within in-pixel ROI)", 1, 0, 1);
    eTotalEfficiency_inPixelROI->SetDirectory(this->getROOTDirectory());
    efficiencyColumns = new TEfficiency("efficiencyColumns",
                                        "Efficiency vs. column number; column; #epsilon",
                                        m_detector->nPixels().X(),
                                        -0.5,
                                        m_detector->nPixels().X() - 0.5);
    efficiencyColumns->SetDirectory(this->getROOTDirectory());
    efficiencyRows = new TEfficiency("efficiencyRows",
                                     "Efficiency vs. row number; row; #epsilon",
                                     m_detector->nPixels().Y(),
                                     -0.5,
                                     m_detector->nPixels().Y() - 0.5);
    efficiencyRows->SetDirectory(this->getROOTDirectory());
    efficiencyVsTime = new TEfficiency("efficiencyVsTime", "Efficiency vs. time; time [s]; #epsilon", 3000, 0, 3000);
<<<<<<< HEAD

    efficiencyVsTime->SetDirectory(this->getROOTDirectory());
    efficiencyRows->SetDirectory(this->getROOTDirectory());
    efficiencyColumns->SetDirectory(this->getROOTDirectory());
    eTotalEfficiency->SetDirectory(this->getROOTDirectory());
=======
    efficiencyVsTime->SetDirectory(this->getROOTDirectory());
>>>>>>> 86ec140e
    hTrackTimeToPrevHit_matched =
        new TH1D("trackTimeToPrevHit_matched", "trackTimeToPrevHit_matched;time to prev hit [us];# events", 1e6, 0, 1e6);
    hTrackTimeToPrevHit_notmatched = new TH1D(
        "trackTimeToPrevHit_notmatched", "trackTimeToPrevHit_notmatched;time to prev hit [us];# events", 1e6, 0, 1e6);

    title = m_detector->getName() + "time difference to previous track (if this has assoc cluster)";
    hTimeDiffPrevTrack_assocCluster = new TH1D("timeDiffPrevTrack_assocCluster", title.c_str(), 11000, -1000, 10000);
    hTimeDiffPrevTrack_assocCluster->GetXaxis()->SetTitle("time diff [#mus]");
    hTimeDiffPrevTrack_assocCluster->GetYaxis()->SetTitle("events");
    title = m_detector->getName() + "time difference to previous track (if this has no assoc cluster)";
    hTimeDiffPrevTrack_noAssocCluster = new TH1D("timeDiffPrevTrack_noAssocCluster", title.c_str(), 11000, -1000, 10000);
    hTimeDiffPrevTrack_noAssocCluster->GetXaxis()->SetTitle("time diff [#mus]");
    hTimeDiffPrevTrack_noAssocCluster->GetYaxis()->SetTitle("events");

    hRowDiffPrevTrack_assocCluster =
        new TH1D("rowDiffPrevTrack_assocCluster",
                 "rowDiffPrevTrack_assocCluster; row difference (matched track to prev track) [px];# events",
                 2 * m_detector->nPixels().Y(),
                 -m_detector->nPixels().Y() - 0.5,
                 m_detector->nPixels().Y() - 0.5);

    hColDiffPrevTrack_assocCluster =
        new TH1D("colDiffPrevTrack_assocCluster",
                 "colDiffPrevTrack_assocCluster;column difference (matched track to prev track) [px];# events",
                 2 * m_detector->nPixels().X(),
                 -m_detector->nPixels().X() - 0.5,
                 m_detector->nPixels().X() - 0.5);

    hRowDiffPrevTrack_noAssocCluster =
        new TH1D("rowDiffPrevTrack_noAssocCluster",
                 "rowDiffPrevTrack_noAssocCluster;row difference (non-matched track - prev track) [px];# events",
                 2 * m_detector->nPixels().Y(),
                 -m_detector->nPixels().Y() - 0.5,
                 m_detector->nPixels().Y() - 0.5);

    hColDiffPrevTrack_noAssocCluster =
        new TH1D("colDiffPrevTrack_noAassocCluster",
                 "colDiffPrevTrack_noAssocCluster;column difference (non-matched track - prev track) [px];# events",
                 2 * m_detector->nPixels().X(),
                 -m_detector->nPixels().X() - 0.5,
                 m_detector->nPixels().X() - 0.5);

    hPosDiffPrevTrack_assocCluster = new TH2D("posDiffPrevTrack_assocCluster",
                                              "posDiffPrevTrack_assocCluster;column difference (matched track - prev track) "
                                              "[px];row difference (matched track - prev track) [px];# events",
                                              2 * m_detector->nPixels().X(),
                                              -m_detector->nPixels().X() - 0.5,
                                              m_detector->nPixels().X() - 0.5,
                                              2 * m_detector->nPixels().Y(),
                                              -m_detector->nPixels().Y() - 0.5,
                                              m_detector->nPixels().Y() - 0.5);

    hPosDiffPrevTrack_noAssocCluster =
        new TH2D("posDiffPrevTrack_noAssocCluster",
                 "posDiffPrevTrack_noAssocCluster;column difference (non-matched track - prev track) [px];row difference "
                 "(non-matched track - prev track) [px];# events",
                 2 * m_detector->nPixels().X(),
                 -m_detector->nPixels().X() - 0.5,
                 m_detector->nPixels().X() - 0.5,
                 2 * m_detector->nPixels().Y(),
                 -m_detector->nPixels().Y() - 0.5,
                 m_detector->nPixels().Y() - 0.5);

    // initialize matrix with hit timestamps to all 0:
    auto nRows = static_cast<size_t>(m_detector->nPixels().Y());
    auto nCols = static_cast<size_t>(m_detector->nPixels().X());
    std::vector<double> v_row(nRows, 0.); // create vector will zeros of length <nRows>
    prev_hit_ts.assign(nCols, v_row);     // use vector v_row to construct matrix
}

StatusCode AnalysisEfficiency::run(const std::shared_ptr<Clipboard>& clipboard) {

    // Get the telescope tracks from the clipboard
    auto tracks = clipboard->getData<Track>();

    auto pitch_x = m_detector->getPitch().X();
    auto pitch_y = m_detector->getPitch().Y();
    // Get the event:
    auto event = clipboard->getEvent();

    // Loop over all tracks
    for(auto& track : tracks) {
        n_track++;
        bool has_associated_cluster = false;
        bool is_within_roi = true;
        LOG(DEBUG) << "Looking at next track";

        // Cut on the chi2/ndof
        if(track->getChi2ndof() > m_chi2ndofCut) {
            LOG(DEBUG) << " - track discarded due to Chi2/ndof";
            n_chi2++;
            continue;
        }

        // Check if it intercepts the DUT
        auto globalIntercept = m_detector->getIntercept(track.get());
        auto localIntercept = m_detector->globalToLocal(globalIntercept);

        LOG(TRACE) << " Checking if track is outside DUT area";
        if(!m_detector->hasIntercept(track.get(), 1)) {
            LOG(DEBUG) << " - track outside DUT area: " << localIntercept;
            n_dut++;
            continue;
        }

        // Check that track is within region of interest using winding number algorithm
        LOG(TRACE) << " Checking if track is outside ROI";
        if(!m_detector->isWithinROI(track.get())) {
            LOG(DEBUG) << " - track outside ROI";
            n_roi++;
            is_within_roi = false;
            // here we don't continue because only some particular histograms shall be effected
        }

        // Check that it doesn't go through/near a masked pixel
        LOG(TRACE) << " Checking if track is close to masked pixel";
        if(m_detector->hitMasked(track.get(), m_maskedPixelDistanceCut)) {
            n_masked++;
            LOG(DEBUG) << " - track close to masked pixel";
            continue;
        }

        // Discard tracks which are very close to the frame edges
        if(fabs(track->timestamp() - event->end()) < m_timeCutFrameEdge) {
            // Late edge - eventEnd points to the end of the frame`
            LOG(DEBUG) << " - track close to end of readout frame: "
                       << Units::display(fabs(track->timestamp() - event->end()), {"us", "ns"}) << " at "
                       << Units::display(track->timestamp(), {"us"});
            n_frameedge++;
            continue;
        } else if(fabs(track->timestamp() - event->start()) < m_timeCutFrameEdge) {
            // Early edge - eventStart points to the beginning of the frame
            LOG(DEBUG) << " - track close to start of readout frame: "
                       << Units::display(fabs(track->timestamp() - event->start()), {"us", "ns"}) << " at "
                       << Units::display(track->timestamp(), {"us"});
            n_frameedge++;
            continue;
        }

        // check if track has an associated cluster on required detector(s):
        auto foundRequiredAssocCluster = [this](Track* t) {
            for(auto& requireAssocCluster : require_associated_cluster_on_) {
                if(!requireAssocCluster.empty() && t->getAssociatedClusters(requireAssocCluster).size() == 0) {
                    LOG(DEBUG) << "No associated cluster from required detector " << requireAssocCluster << " on the track.";
                    return false;
                }
            }
            return true;
        };
        if(!foundRequiredAssocCluster(track.get())) {
            n_requirecluster++;
            continue;
        }

        // Count this as reference track:
        total_tracks++;

        // Calculate in-pixel position of track in microns
        auto inpixel = m_detector->inPixel(localIntercept);
        auto xmod = inpixel.X();
        auto ymod = inpixel.Y();
        auto xmod_um = xmod * 1000.; // mm->um (for plotting)
        auto ymod_um = ymod * 1000.; // mm->um (for plotting)

        bool isWithinInPixelROI =
            (pitch_x - fabs(xmod * 2.) > m_inpixelEdgeCut.x()) && (pitch_y - fabs(ymod * 2.) > m_inpixelEdgeCut.y());

        // Get the DUT clusters from the clipboard, that are assigned to the track
        auto associated_clusters = track->getAssociatedClusters(m_detector->getName());
        if(associated_clusters.size() > 0) {
            auto cluster = track->getClosestCluster(m_detector->getName());
            has_associated_cluster = true;
            matched_tracks++;
            auto pixels = cluster->pixels();
            for(auto& pixel : pixels) {
                if((pixel->column() == static_cast<int>(m_detector->getColumn(localIntercept)) &&
                    pixel->row() == static_cast<int>(m_detector->getRow(localIntercept))) &&
                   isWithinInPixelROI) {
                    hPixelEfficiencyMatrix_TProfile->Fill(pixel->column(), pixel->row(), 1);
                    break; // There cannot be a second pixel within the cluster through which the track goes.
                }
            }

            auto clusterLocal = m_detector->globalToLocal(cluster->global());

            auto distance =
                ROOT::Math::XYZVector(localIntercept.x() - clusterLocal.x(), localIntercept.y() - clusterLocal.y(), 0);
            hDistanceCluster_track->Fill(distance.X(), distance.Y());
            hDistanceCluster->Fill(std::sqrt(distance.Mag2()));

            hGlobalEfficiencyMap_clustPos_TProfile->Fill(
                cluster->global().x(), cluster->global().y(), has_associated_cluster);
            hGlobalEfficiencyMap_clustPos->Fill(has_associated_cluster, cluster->global().x(), cluster->global().y());

            hChipEfficiencyMap_clustPos_TProfile->Fill(
                m_detector->getColumn(clusterLocal), m_detector->getRow(clusterLocal), has_associated_cluster);
            hChipEfficiencyMap_clustPos->Fill(
                has_associated_cluster, m_detector->getColumn(clusterLocal), m_detector->getRow(clusterLocal));
        }

        if(!has_associated_cluster && isWithinInPixelROI) {
            hPixelEfficiencyMatrix_TProfile->Fill(
                m_detector->getColumn(localIntercept), m_detector->getRow(localIntercept), 0);
        }

        hGlobalEfficiencyMap_trackPos_TProfile->Fill(globalIntercept.X(), globalIntercept.Y(), has_associated_cluster);
        hGlobalEfficiencyMap_trackPos->Fill(has_associated_cluster, globalIntercept.X(), globalIntercept.Y());

        hChipEfficiencyMap_trackPos_TProfile->Fill(
            m_detector->getColumn(localIntercept), m_detector->getRow(localIntercept), has_associated_cluster);
        hChipEfficiencyMap_trackPos->Fill(
            has_associated_cluster, m_detector->getColumn(localIntercept), m_detector->getRow(localIntercept));

        // For pixels, only look at the ROI:
        if(is_within_roi) {
            hPixelEfficiencyMap_trackPos_TProfile->Fill(xmod_um, ymod_um, has_associated_cluster);
            hPixelEfficiencyMap_trackPos->Fill(has_associated_cluster, xmod_um, ymod_um);
            eTotalEfficiency->Fill(has_associated_cluster, 0); // use 0th bin for total efficiency
            efficiencyColumns->Fill(has_associated_cluster, m_detector->getColumn(localIntercept));
            efficiencyRows->Fill(has_associated_cluster, m_detector->getRow(localIntercept));
            efficiencyVsTime->Fill(has_associated_cluster, track->timestamp() / 1e9); // convert nanoseconds to seconds
            if(isWithinInPixelROI) {
                hPixelEfficiencyMap_inPixelROI_trackPos_TProfile->Fill(xmod_um, ymod_um, has_associated_cluster);
                eTotalEfficiency_inPixelROI->Fill(has_associated_cluster, 0); // use 0th bin for total efficiency
            }
        }

        auto intercept_col = static_cast<size_t>(m_detector->getColumn(localIntercept));
        auto intercept_row = static_cast<size_t>(m_detector->getRow(localIntercept));

        if(has_associated_cluster) {
            hTimeDiffPrevTrack_assocCluster->Fill(
                static_cast<double>(Units::convert(track->timestamp() - last_track_timestamp, "us")));
            hRowDiffPrevTrack_assocCluster->Fill(m_detector->getRow(localIntercept) - last_track_row);
            hColDiffPrevTrack_assocCluster->Fill(m_detector->getColumn(localIntercept) - last_track_col);
            hPosDiffPrevTrack_assocCluster->Fill(m_detector->getColumn(localIntercept) - last_track_col,
                                                 m_detector->getRow(localIntercept) - last_track_row);
            if((prev_hit_ts.at(intercept_col)).at(intercept_row) != 0) {
                hTrackTimeToPrevHit_matched->Fill(static_cast<double>(
                    Units::convert(track->timestamp() - prev_hit_ts.at(intercept_col).at(intercept_row), "us")));
            }
        } else {
            hGlobalEfficiencyMap_clustPos_TProfile->Fill(globalIntercept.X(), globalIntercept.Y(), has_associated_cluster);
            hGlobalEfficiencyMap_clustPos->Fill(has_associated_cluster, globalIntercept.X(), globalIntercept.Y());

            hChipEfficiencyMap_clustPos_TProfile->Fill(
                m_detector->getColumn(localIntercept), m_detector->getRow(localIntercept), has_associated_cluster);
            hChipEfficiencyMap_clustPos->Fill(
                has_associated_cluster, m_detector->getColumn(localIntercept), m_detector->getRow(localIntercept));

            hTimeDiffPrevTrack_noAssocCluster->Fill(
                static_cast<double>(Units::convert(track->timestamp() - last_track_timestamp, "us")));
            hRowDiffPrevTrack_noAssocCluster->Fill(m_detector->getRow(localIntercept) - last_track_row);
            hColDiffPrevTrack_noAssocCluster->Fill(m_detector->getColumn(localIntercept) - last_track_col);
            hPosDiffPrevTrack_noAssocCluster->Fill(m_detector->getColumn(localIntercept) - last_track_col,
                                                   m_detector->getRow(localIntercept) - last_track_row);
            if((prev_hit_ts.at(intercept_col)).at(intercept_row) != 0) {
                LOG(DEBUG) << "Found a time difference of "
                           << Units::display(track->timestamp() - prev_hit_ts.at(intercept_col).at(intercept_row), "us");
                hTrackTimeToPrevHit_notmatched->Fill(static_cast<double>(
                    Units::convert(track->timestamp() - prev_hit_ts.at(intercept_col).at(intercept_row), "us")));
            }
        }
        last_track_timestamp = track->timestamp();
        last_track_col = m_detector->getColumn(localIntercept);
        last_track_row = m_detector->getRow(localIntercept);
    } // end loop over tracks

    // Before going to the next event, loop over all pixels (all hits incl. noise)
    // and fill matrix with timestamps of previous pixels.
    auto pixels = clipboard->getData<Pixel>(m_detector->getName());
    if(pixels.empty()) {
        LOG(DEBUG) << "Detector " << m_detector->getName() << " does not have any pixels on the clipboard";
    }

    for(auto& pixel : pixels) {
        if(pixel->column() > m_detector->nPixels().X() || pixel->row() > m_detector->nPixels().Y()) {
            continue;
        }
        try {
            prev_hit_ts.at(static_cast<size_t>(pixel->column())).at(static_cast<size_t>(pixel->row())) = pixel->timestamp();
        } catch(std::out_of_range&) {
        }
    }

    return StatusCode::Success;
}

void AnalysisEfficiency::finalize(const std::shared_ptr<ReadonlyClipboard>&) {
    // Track selection flow:
    LOG(STATUS) << "Track selection flow:       " << n_track << std::endl
                << "* rejected by chi2          -" << n_chi2 << std::endl
                << "* track outside ROI         -" << n_roi << std::endl
                << "* track outside DUT         -" << n_dut << std::endl
                << "* track close to masked px  -" << n_masked << std::endl
                << "* track close to frame edge -" << n_frameedge << std::endl
                << "* track without an associated cluster on required detector - " << n_requirecluster << std::endl
                << "Accepted tracks:            " << total_tracks;

    double totalEff = 100 * static_cast<double>(matched_tracks) / (total_tracks > 0 ? total_tracks : 1);
    double lowerEffError = totalEff - 100 * (TEfficiency::ClopperPearson(total_tracks, matched_tracks, 0.683, false));
    double upperEffError = 100 * (TEfficiency::ClopperPearson(total_tracks, matched_tracks, 0.683, true)) - totalEff;
    LOG(STATUS) << "Total efficiency of detector " << m_detector->getName() << ": " << totalEff << "(+" << upperEffError
                << " -" << lowerEffError << ")%, measured with " << matched_tracks << "/" << total_tracks
                << " matched/total tracks";

    for(int icol = 1; icol < m_detector->nPixels().X() + 1; icol++) {
        for(int irow = 1; irow < m_detector->nPixels().Y() + 1; irow++) {
            // calculate total efficiency: (just to double check the other calculation)
            const int bin = hChipEfficiencyMap_trackPos->GetGlobalBin(icol, irow);
            double eff = hChipEfficiencyMap_trackPos->GetEfficiency(bin);
            if(eff > 0) {
                LOG(TRACE) << "col/row = " << icol << "/" << irow << ", binContent = " << eff;
                hPixelEfficiency->Fill(eff);
            }
            eff = hPixelEfficiencyMatrix_TProfile->GetBinContent(bin);
            if(eff > 0) {
                LOG(TRACE) << "col/row = " << icol << "/" << irow << ", binContent = " << eff;
                hPixelEfficiencyMatrix->Fill(eff);
            }
        }
    }
}<|MERGE_RESOLUTION|>--- conflicted
+++ resolved
@@ -211,15 +211,10 @@
                                      m_detector->nPixels().Y() - 0.5);
     efficiencyRows->SetDirectory(this->getROOTDirectory());
     efficiencyVsTime = new TEfficiency("efficiencyVsTime", "Efficiency vs. time; time [s]; #epsilon", 3000, 0, 3000);
-<<<<<<< HEAD
-
     efficiencyVsTime->SetDirectory(this->getROOTDirectory());
-    efficiencyRows->SetDirectory(this->getROOTDirectory());
-    efficiencyColumns->SetDirectory(this->getROOTDirectory());
-    eTotalEfficiency->SetDirectory(this->getROOTDirectory());
-=======
-    efficiencyVsTime->SetDirectory(this->getROOTDirectory());
->>>>>>> 86ec140e
+    efficiencyVsTimeLong =
+        new TEfficiency("efficiencyVsTimeLong", "Efficiency vs. time; time [s]; #epsilon", 3000, 0, 30000);
+    efficiencyVsTimeLong->SetDirectory(this->getROOTDirectory());
     hTrackTimeToPrevHit_matched =
         new TH1D("trackTimeToPrevHit_matched", "trackTimeToPrevHit_matched;time to prev hit [us];# events", 1e6, 0, 1e6);
     hTrackTimeToPrevHit_notmatched = new TH1D(
@@ -440,7 +435,8 @@
             eTotalEfficiency->Fill(has_associated_cluster, 0); // use 0th bin for total efficiency
             efficiencyColumns->Fill(has_associated_cluster, m_detector->getColumn(localIntercept));
             efficiencyRows->Fill(has_associated_cluster, m_detector->getRow(localIntercept));
-            efficiencyVsTime->Fill(has_associated_cluster, track->timestamp() / 1e9); // convert nanoseconds to seconds
+            efficiencyVsTime->Fill(has_associated_cluster, track->timestamp() / 1e9);     // convert nanoseconds to seconds
+            efficiencyVsTimeLong->Fill(has_associated_cluster, track->timestamp() / 1e9); // convert nanoseconds to seconds
             if(isWithinInPixelROI) {
                 hPixelEfficiencyMap_inPixelROI_trackPos_TProfile->Fill(xmod_um, ymod_um, has_associated_cluster);
                 eTotalEfficiency_inPixelROI->Fill(has_associated_cluster, 0); // use 0th bin for total efficiency
