--- conflicted
+++ resolved
@@ -28,15 +28,9 @@
     residualsX2pix = new TH1F("residualsX2pix", "residualsX2pix", 400, -0.2, 0.2);
     residualsY = new TH1F("residualsY", "residualsY", 400, -0.2, 0.2);
 
-<<<<<<< HEAD
     clusterTotAssociated = new TH1F("clusterTotAssociated", "clusterTotAssociated", 20000, 0, 100000);
     clusterSizeAssociated = new TH1F("clusterSizeAssociated", "clusterSizeAssociated", 100, 0, 100);
     clusterSizeAssociated_X = new TH1F("clusterSizeAssociated_X", "clusterSizeAssociated_X", 100, 0, 100);
-=======
-    clusterTotAssociated = new TH1F("clusterTotAssociated", "clusterTotAssociated", 2000, 0, 100000);
-    clusterSizeAssociated = new TH1F("clusterSizeAssociated", "clusterSizeAssociated", 30, 0, 30);
-    clusterSizeAssociated_X = new TH1F("clusterSizeAssociated_X", "clusterSizeAssociated_X", 30, 0, 30);
->>>>>>> 169cce2c
     clusterSizeAssociated_Y = new TH1F("clusterSizeAssociated_Y", "clusterSizeAssociated_Y", 30, 0, 30);
     residualsTime = new TH1F("residualsTime", "residualsTime", 20000, -1000, +1000);
 
