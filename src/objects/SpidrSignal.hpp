/**
 * @file
 * @brief Definition of SPIDR signal object
 *
 * @copyright Copyright (c) 2017-2020 CERN and the Corryvreckan authors.
 * This software is distributed under the terms of the MIT License, copied verbatim in the file "LICENSE.md".
 * In applying this license, CERN does not waive the privileges and immunities granted to it by virtue of its status as an
 * Intergovernmental Organization or submit itself to any jurisdiction.
 */

#ifndef CORRYVRECKAN_SPIDRSIGNAL_H
#define CORRYVRECKAN_SPIDRSIGNAL_H 1

namespace corryvreckan {
    /**
     * @ingroup Objects
     * @brief Signal recorded by the SPIDR readout system
     */
    class SpidrSignal : public Object {

    public:
        // Constructors and destructors
        SpidrSignal(){};
        SpidrSignal(std::string type, double timestamp) : Object(timestamp), m_type(type){};
<<<<<<< HEAD
        SpidrSignal(std::string type, double timestamp, size_t trigger) : Object(timestamp), m_type(type), m_triggerNumber(trigger) {};
=======
        SpidrSignal(std::string type, double timestamp, size_t trigger)
            : Object(timestamp), m_type(type), m_triggerNumber(trigger){};
>>>>>>> b55336f1

        /**
         * @brief Static member function to obtain base class for storage on the clipboard.
         * This method is used to store objects from derived classes under the typeid of their base classes
         *
         * @warning This function should not be implemented for derived object classes
         *
         * @return Class type of the base object
         */
        static std::type_index getBaseType() { return typeid(SpidrSignal); }

        // Set properties
        void type(std::string type) { m_type = type; }
        std::string type() const { return m_type; }
        size_t trigger() const { return m_triggerNumber; }

    protected:
        // Member variables
        std::string m_type;
        size_t m_triggerNumber;

        // ROOT I/O class definition - update version number when you change this class!
        ClassDef(SpidrSignal, 4)
    };

    // Vector type declaration
    using SpidrSignalVector = std::vector<std::shared_ptr<SpidrSignal>>;
} // namespace corryvreckan

#endif // CORRYVRECKAN_SPIDRSIGNAL_H<|MERGE_RESOLUTION|>--- conflicted
+++ resolved
@@ -22,12 +22,8 @@
         // Constructors and destructors
         SpidrSignal(){};
         SpidrSignal(std::string type, double timestamp) : Object(timestamp), m_type(type){};
-<<<<<<< HEAD
-        SpidrSignal(std::string type, double timestamp, size_t trigger) : Object(timestamp), m_type(type), m_triggerNumber(trigger) {};
-=======
         SpidrSignal(std::string type, double timestamp, size_t trigger)
             : Object(timestamp), m_type(type), m_triggerNumber(trigger){};
->>>>>>> b55336f1
 
         /**
          * @brief Static member function to obtain base class for storage on the clipboard.
