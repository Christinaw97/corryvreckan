#include "Track.hpp"
#include "exceptions.h"

using namespace corryvreckan;

Track::Track() : m_momentum(-1) {}

Track::Track(const Track& track) : Object(track.detectorID(), track.timestamp()) {
    m_isFitted = track.isFitted();
    m_chi2 = track.chi2();
    m_ndof = track.ndof();
    m_chi2ndof = track.chi2ndof();

    auto trackClusters = track.clusters();
    for(auto& track_cluster : trackClusters) {
        Cluster* cluster = new Cluster(*track_cluster);
        addCluster(cluster);
    }
    auto associatedClusters = track.associatedClusters();
    for(auto& assoc_cluster : associatedClusters) {
        Cluster* cluster = new Cluster(*assoc_cluster);
        addAssociatedCluster(cluster);
    }
}

void Track::addCluster(const Cluster* cluster) {
    m_trackClusters.push_back(const_cast<Cluster*>(cluster));
}
void Track::addAssociatedCluster(const Cluster* cluster) {
    m_associatedClusters.push_back(const_cast<Cluster*>(cluster));
}

std::vector<Cluster*> Track::clusters() const {
    std::vector<Cluster*> clustervec;
    for(auto& cluster : m_trackClusters) {
        if(!cluster.IsValid() || cluster.GetObject() == nullptr) {
            throw MissingReferenceException(typeid(*this), typeid(Cluster));
        }
        clustervec.emplace_back(dynamic_cast<Cluster*>(cluster.GetObject()));
    }

    // Return as a vector of pixels
    return clustervec;
}

std::vector<Cluster*> Track::associatedClusters() const {
    std::vector<Cluster*> clustervec;
    for(auto& cluster : m_associatedClusters) {
        if(!cluster.IsValid() || cluster.GetObject() == nullptr) {
            throw MissingReferenceException(typeid(*this), typeid(Cluster));
        }
        clustervec.emplace_back(dynamic_cast<Cluster*>(cluster.GetObject()));
    }

    // Return as a vector of pixels
    return clustervec;
}

bool Track::hasClosestCluster() const {
    return closestCluster.GetObject() != nullptr;
}

double Track::chi2() const {
    if(!m_isFitted) {
        throw RequestParameterBeforeFitError(this, "chi2");
    }
    return m_chi2;
}

double Track::chi2ndof() const {
    if(!m_isFitted) {
        throw RequestParameterBeforeFitError(this, "chi2ndof");
    }
    return m_chi2ndof;
}

double Track::ndof() const {
    if(!m_isFitted) {
        throw RequestParameterBeforeFitError(this, "ndof");
    }
    return m_ndof;
}

void Track::setClosestCluster(const Cluster* cluster) {
    closestCluster = const_cast<Cluster*>(cluster);
}

Cluster* Track::getClosestCluster() const {
    if(!closestCluster.IsValid() || closestCluster.GetObject() == nullptr) {
        throw MissingReferenceException(typeid(*this), typeid(Cluster));
    }
    return dynamic_cast<Cluster*>(closestCluster.GetObject());
}

bool Track::isAssociated(Cluster* cluster) const {
    auto it = find_if(m_associatedClusters.begin(), m_associatedClusters.end(), [&cluster](TRef cl) {
        auto acl = dynamic_cast<Cluster*>(cl.GetObject());
        return acl == cluster;
    });
    if(it == m_associatedClusters.end()) {
        return false;
    }
    return true;
}

bool Track::hasDetector(std::string detectorID) const {
    auto it = find_if(m_trackClusters.begin(), m_trackClusters.end(), [&detectorID](TRef cl) {
        auto cluster = dynamic_cast<Cluster*>(cl.GetObject());
        return cluster->getDetectorID() == detectorID;
    });
    if(it == m_trackClusters.end()) {
        return false;
    }
    return true;
}

Cluster* Track::getClusterFromDetector(std::string detectorID) const {
    auto it = find_if(m_trackClusters.begin(), m_trackClusters.end(), [&detectorID](TRef cl) {
        auto cluster = dynamic_cast<Cluster*>(cl.GetObject());
        return cluster->getDetectorID() == detectorID;
    });
    if(it == m_trackClusters.end()) {
        return nullptr;
    }
    return dynamic_cast<Cluster*>(it->GetObject());
}

void Track::addMaterial(std::string detetcorID, double x_x0, double z) {
    m_materialBudget[detetcorID] = std::pair<double, double>(x_x0, z);
}

Track* corryvreckan::Track::Factory(std::string trackModel) {
    if(trackModel == "straightline") {
<<<<<<< HEAD
        return reinterpret_cast<Track*>(new StraightLineTrack());
    } else if(trackModel == "gbl") {
        return reinterpret_cast<Track*>(new GblTrack());
=======
        return new StraightLineTrack();
>>>>>>> 8d049ed2
    } else {
        throw MissingTrackModelException(typeid(Track), trackModel);
    }
<<<<<<< HEAD
}

Track* Track::Factory(const Track& track) {
    if(track.trackModel() == "straightline") {
        return reinterpret_cast<Track*>(new StraightLineTrack(track));
    } else if(track.trackModel() == "gbl") {
        return reinterpret_cast<Track*>(new GblTrack(track));
    } else {
        throw MissingTrackModelException(typeid(Track), track.trackModel());
    }
=======
>>>>>>> 8d049ed2
}<|MERGE_RESOLUTION|>--- conflicted
+++ resolved
@@ -131,27 +131,11 @@
 
 Track* corryvreckan::Track::Factory(std::string trackModel) {
     if(trackModel == "straightline") {
-<<<<<<< HEAD
-        return reinterpret_cast<Track*>(new StraightLineTrack());
+
+        return new StraightLineTrack();
     } else if(trackModel == "gbl") {
-        return reinterpret_cast<Track*>(new GblTrack());
-=======
-        return new StraightLineTrack();
->>>>>>> 8d049ed2
+        return new GblTrack();
     } else {
         throw MissingTrackModelException(typeid(Track), trackModel);
     }
-<<<<<<< HEAD
-}
-
-Track* Track::Factory(const Track& track) {
-    if(track.trackModel() == "straightline") {
-        return reinterpret_cast<Track*>(new StraightLineTrack(track));
-    } else if(track.trackModel() == "gbl") {
-        return reinterpret_cast<Track*>(new GblTrack(track));
-    } else {
-        throw MissingTrackModelException(typeid(Track), track.trackModel());
-    }
-=======
->>>>>>> 8d049ed2
 }