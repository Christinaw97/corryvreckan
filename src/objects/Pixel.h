--- conflicted
+++ resolved
@@ -35,23 +35,13 @@
          */
         ClassDefOverride(Pixel, 3);
 
-        void setCharge(double charge) { m_charge = charge; }
-        double charge() { return m_charge; }
-
     private:
         // Member variables
         int m_row;
         int m_column;
         int m_adc;
-<<<<<<< HEAD
 
         double m_charge;
-
-        // ROOT I/O class definition - update version number when you change this class!
-        ClassDef(Pixel, 3)
-=======
-        double m_charge;
->>>>>>> 6890bf4d
     };
 
     // Vector type declaration
