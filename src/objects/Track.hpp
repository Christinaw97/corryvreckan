--- conflicted
+++ resolved
@@ -194,15 +194,11 @@
          */
         virtual ROOT::Math::XYZVector direction(std::string) const { return ROOT::Math::XYZVector(0.0, 0.0, 0.0); }
 
-<<<<<<< HEAD
-        /**
-         * @brief Get the used track model
-         * @return  std::string with the track model
-         */
-        std::string trackModel() const { return m_trackModel; }
-=======
+        /**
+         * @brief check if the fitting routine already has been called. Chi2 etc are not set before
+         * @return true if fit has already been performed, false otherwise
+         */
         bool isFitted() const { return m_isFitted; }
->>>>>>> 8d049ed2
 
         /**
          * @brief Get the residual for a given detector layer
