--- conflicted
+++ resolved
@@ -20,6 +20,8 @@
     public:
         // Constructors and destructors
         Track();
+
+        // Copy constructor (also copies clusters from the original track)
         Track(Track* track);
 
         // Add a new cluster to the track
@@ -34,7 +36,7 @@
          * @brief Set associated cluster with smallest distance to track
          * @param Pointer to Cluster cluster which has smallest distance to track
          */
-        void setClosestCluster(Cluster* cluster);
+        void setClosestCluster(const Cluster* cluster);
 
         /**
          * @brief Get associated cluster with smallest distance to track
@@ -91,14 +93,9 @@
         void calculateChi2();
 
         // Member variables
-<<<<<<< HEAD
         std::vector<TRef> m_trackClusters;
         std::vector<TRef> m_associatedClusters;
-=======
-        Clusters m_trackClusters;
-        Clusters m_associatedClusters;
-        Cluster* closestCluster{nullptr};
->>>>>>> 5505198e
+        TRef closestCluster{nullptr};
         double m_chi2;
         double m_ndof;
         double m_chi2ndof;
@@ -106,11 +103,7 @@
         ROOT::Math::XYZPoint m_state;
 
         // ROOT I/O class definition - update version number when you change this class!
-<<<<<<< HEAD
-        ClassDef(Track, 4)
-=======
-        ClassDefOverride(Track, 5)
->>>>>>> 5505198e
+        ClassDefOverride(Track, 6)
     };
 
     // Vector type declaration
