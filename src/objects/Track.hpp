#ifndef TRACK_H
#define TRACK_H 1

#include <Math/Point2D.h>
#include <Math/Point3D.h>
#include <Math/Vector3D.h>
#include <TRef.h>

#include "Cluster.hpp"

namespace corryvreckan {
    /**
     * @ingroup Objects
     * @brief Track object
     *
     * This class is a simple track class which knows how to fit itself. It holds a collection of clusters, which may or may
     * not be included in the track fit.
     */
    class Track : public Object {

    public:
        /**
         * @brief Factory to dynamically create track objects
         * @param The name of the track model which should be used
         * @return By param trackModel assigned track model to be used
         */
        static Track* Factory(std::string trackModel);

        /**
         * @brief Factory to dynamically create track objects - auto detects track based on private member m_trackModel
         * @param Track to copy from
         * @return By param trackModel assigned track model to be used
         */
        static Track* Factory(const Track& track);

        /**
         * @brief Track object constructor
         */
        Track();
        /**
         * @brief Copy a track object, including used/associated clusters
         * @param track to be copied from
         */
        Track(const Track& track);

        /**
<<<<<<< HEAD
         * @brief Add a cluster to the tack, which will be used in the fit
         * @param cluster to be added
         */
=======
         * @brief Static member function to obtain base class for storage on the clipboard.
         * This method is used to store objects from derived classes under the typeid of their base classes
         *
         * @warning This function should not be implemented for derived object classes
         *
         * @return Class type of the base object
         */
        static std::type_index getBaseType() { return typeid(Track); }

        // Add a new cluster to the track
>>>>>>> b5ee4868
        void addCluster(const Cluster* cluster);

        /**
         * @brief Associate a cluster to a track, will not be part of the fit
         * @param cluster to be added
         */
        void addAssociatedCluster(const Cluster* cluster);

        /**
         * @brief Set associated cluster with smallest distance to Track
         * @param Pointer to Cluster cluster which has smallest distance to Track
         */
        void setClosestCluster(const Cluster* cluster);

        /**
         * @brief Get associated cluster with smallest distance to Track
         * @return Pointer to closest cluster to the Track if set, nullptr otherwise
         */
        Cluster* getClosestCluster() const;

        /**
         * @brief Check if Track has a closest cluster assigned to it
         * @return True if a closest cluster is set
         */
        bool hasClosestCluster() const;

        /**
         * @brief Print an ASCII representation of the Track to the given stream
         * @param ostream to print to
         */
        void print(std::ostream& out) const override { out << "Base class - nothing to see here" << std::endl; }

        /**
         * @brief Set the momentum of the particle
         * @param momentum
         */
        void setParticleMomentum(double p) { m_momentum = p; }

        /**
         * @brief Get the chi2 of the track fit
         * @return chi2
         */
        double chi2() const { return m_chi2; }

        /**
         * @brief Get chi2/ndof of the track fit
         * @return chi2/ndof
         */
        double chi2ndof() const { return m_chi2ndof; }

        /**
         * @brief Get the ndof for the track fit
         * @return ndof
         */
        double ndof() const { return m_ndof; }

        /**
         * @brief Get the clusters contained in the track fit
         * @return vector of cluster* of track
         */
        std::vector<Cluster*> clusters() const;

        /**
         * @brief Get the clusters associated to the track
         * @return vector of cluster* assosiated to the track
         */
        std::vector<Cluster*> associatedClusters() const;

        /**
         * @brief Check if cluster is associated
         * @param Pointer to the clusterto be checked
         * @return True if the cluster is associated to the track, false if not.
         */
        bool isAssociated(Cluster* cluster) const;

        /**
         * @brief Check if this Track has a cluster from a given detector
         * @param  detectorID DetectorID of the detector to check
         * @return True if detector has a cluster on this Track, false if not.
         */
        bool hasDetector(std::string detectorID) const;

        /**
         * @brief Get a Track cluster from a given detector
         * @param  detectorID DetectorID of the desired detector
         * @return Track cluster from the required detector, nullptr if not found
         */
        Cluster* getClusterFromDetector(std::string detectorID) const;

        /**
         * @brief Get the number of clusters used for track fit
         * @return Number of clusters in track
         */
        size_t nClusters() const { return m_trackClusters.size(); }

        // virtual functions to be implemented by derived classes

        /**
         * @brief The fiting routine
         */
        virtual void fit(){};

        /**
         * @brief  Get the distance between cluster and track
         * @param Cluster* Pointer to the cluster
         * @return distance between cluster and track
         */
        virtual double distance2(const Cluster*) const { return 0; }

        /**
         * @brief Get the track position for a certain z position
         * @param z positon
         * @return ROOT::Math::XYZPoint at z position
         */
        virtual ROOT::Math::XYZPoint intercept(double) const { return ROOT::Math::XYZPoint(0.0, 0.0, 0.0); }

        /**
         * @brief Get the track state at a detector
         * @param name of detector
         * @return ROOT::Math::XYZPoint state at detetcor layer
         */
        virtual ROOT::Math::XYZPoint state(std::string) const { return ROOT::Math::XYZPoint(0.0, 0.0, 0.0); }

        /**
         * @brief Get the track direction at a detector
         * @param name of detector
         * @return ROOT::Math::XYZPoint direction at detetcor layer
         */
        virtual ROOT::Math::XYZVector direction(std::string) const { return ROOT::Math::XYZVector(0.0, 0.0, 0.0); }

        std::string trackModel() const { return m_trackModel; }

    protected:
        std::vector<TRef> m_trackClusters;
        std::vector<TRef> m_associatedClusters;
        TRef closestCluster{nullptr};
        double m_chi2;
        double m_ndof;
        double m_chi2ndof;
        double m_momentum;
        std::string m_trackModel;

        // ROOT I/O class definition - update version number when you change this class!
        ClassDefOverride(Track, 7)
    };

    // Vector type declaration
    using TrackVector = std::vector<Track*>;
} // namespace corryvreckan

// include all tracking methods here to have one header to be include everywhere
#include "StraightLineTrack.hpp"

#endif // TRACK_H<|MERGE_RESOLUTION|>--- conflicted
+++ resolved
@@ -44,12 +44,11 @@
         Track(const Track& track);
 
         /**
-<<<<<<< HEAD
          * @brief Add a cluster to the tack, which will be used in the fit
          * @param cluster to be added
          */
-=======
-         * @brief Static member function to obtain base class for storage on the clipboard.
+
+        /** @brief Static member function to obtain base class for storage on the clipboard.
          * This method is used to store objects from derived classes under the typeid of their base classes
          *
          * @warning This function should not be implemented for derived object classes
@@ -58,8 +57,9 @@
          */
         static std::type_index getBaseType() { return typeid(Track); }
 
-        // Add a new cluster to the track
->>>>>>> b5ee4868
+        /**
+         * * @brief Add a cluster to the tack, which will be used in the fit
+         * * @param cluster to be added */
         void addCluster(const Cluster* cluster);
 
         /**
