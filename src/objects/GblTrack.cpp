/**
 * @file
 * @brief Implementation of GBL track object
 *
 * @copyright Copyright (c) 2017-2020 CERN and the Corryvreckan authors.
 * This software is distributed under the terms of the MIT License, copied verbatim in the file "LICENSE.md".
 * In applying this license, CERN does not waive the privileges and immunities granted to it by virtue of its status as an
 * Intergovernmental Organization or submit itself to any jurisdiction.
 */

#include "GblTrack.hpp"
#include "Track.hpp"
#include "exceptions.h"

#include "GblPoint.h"
#include "GblTrajectory.h"

using namespace corryvreckan;
using namespace gbl;

GblTrack::GblTrack() : Track() {}

GblTrack::GblTrack(const GblTrack& track) : Track(track) {
    if(track.getType() != this->getType())
        throw TrackModelChanged(typeid(*this), track.getType(), this->getType());
}

void GblTrack::fit() {

    // Fitting with less than 2 clusters is pointless
    if(m_trackClusters.size() < 2) {
        throw TrackError(typeid(GblTrack), " attempting to fit a track with less than 2 clusters");
    }
    // store the used clusters in a map for easy access:
    std::map<std::string, Cluster*> clusters;
    for(auto& c : m_trackClusters) {
        auto cluster = dynamic_cast<Cluster*>(c.GetObject());
        clusters[cluster->detectorID()] = cluster;
    }
    // gbl needs a seed cluster - at this stage it might be a nullptr
    auto seedcluster = m_planes.front().cluster();
    // create a list of planes and sort it, also calculate the material budget:
    double total_material = 0;
    std::sort(m_planes.begin(), m_planes.end());
    for(auto& l : m_planes) {
        total_material += l.materialbudget();
        if(clusters.count(l.name()) == 1) {
            if(seedcluster == nullptr) {
                seedcluster = clusters.at(l.name());
            }
            l.setPosition(clusters.at(l.name())->global().z());
            l.setCluster(clusters.at(l.name()));
        }
    }
<<<<<<< HEAD

    // add volume scattering length - for now simply the distance between first and last plane
    if(m_use_volume_scatter)
        total_material += (m_planes.end()->postion() - m_planes.front().postion()) / m_scattering_length_volume;

    std::vector<GblPoint> points;
    // get the seedcluster for the fit - simply the first one in the list
    double prevPos = 0;
    auto prevToGlobal = m_planes.front().toGlobal();
    auto prevToLocal = m_planes.front().toLocal();
    auto seedlocal = seedcluster->global();
=======
    std::sort(m_planes.begin(), m_planes.end());
    // add volume scattering length - we ignore for now the material thickness while considering air
    if(m_use_volume_scatter) {
        total_material += (m_planes.back().position() - m_planes.front().position()) / m_scattering_length_volume;
    }

    std::vector<GblPoint> points;
    // get the seedcluster for the fit - simply the first one in the list
    auto seedcluster = m_planes.front().cluster();
    double prevPos = m_planes.front().position();
>>>>>>> 0e6a0c4a

    // lambda to calculate the scattering theta
    auto scatteringTheta = [this](double mbCurrent, double mbTotal) -> double {
        return (13.6 / m_momentum * sqrt(mbCurrent) * (1 + 0.038 * log(mbTotal)));
    };
    // lambda to add measurement (if existing) and scattering from single plane
    auto addScattertoGblPoint = [&total_material, &scatteringTheta](GblPoint& point, double material) {
        Eigen::Vector2d scatterWidth;
        scatterWidth(0) = 1 / (scatteringTheta(material, total_material) * scatteringTheta(material, total_material));
        scatterWidth(1) = scatterWidth(0);
        point.addScatterer(Eigen::Vector2d::Zero(), scatterWidth);
    };

    // lmbda to transform ROOT::Transform3D to an Eigen3 Matrix - we only need the rotations to get the correct
    // transformation between the two local systemts
    auto fromTransform3DtoEigenMatrix = [](Transform3D in) {
        Eigen::Matrix4d t = Eigen::Matrix4d::Zero();
        std::vector<double> c;
        c.resize(12, 0);
        in.GetComponents(c.begin());
        // t << c[0], c[1], c[2], c[3], c[4], c[5], c[6], c[7], c[8], c[9], c[10], c[11];
        t << c[0], c[1], c[2], 0, c[4], c[5], c[6], 0, c[8], c[9], c[10], 1;
        return t;
    };

    // lambda Jacobian
    auto jac = [&fromTransform3DtoEigenMatrix, this](Transform3D p1, Transform3D p2, Transform3D p3, double distance) {
        auto transfer = fromTransform3DtoEigenMatrix(p1 * p2);
        // current code assumes no beam divergens - simply direction, but larger corrections required
        Eigen::Vector4d direction = Eigen::Vector4d{0, 0, 1, 0};
        direction = fromTransform3DtoEigenMatrix(p3) * direction;
        Eigen::Matrix<double, 4, 3> R;
        R.col(0) = transfer.col(0);
        R.col(1) = transfer.col(1);
        R.col(2) = transfer.col(3);
        Eigen::Vector4d S = transfer * direction * (1 / direction[2]);

        Eigen::Matrix<double, 3, 4> F = Eigen::Matrix<double, 3, 4>::Zero();
        F(0, 0) = 1;
        F(1, 1) = 1;
        F(2, 3) = 1;
        F(0, 2) = -S[0] / S[2];
        F(1, 2) = -S[1] / S[2];
        F(2, 2) = -S[3] / S[2];
        Eigen::Matrix<double, 6, 6> jaco;

        if(m_logging) {
            std::cout << "Transform3D 1: \n"
                      << p1 << "\n Transform3D 2: \n " << p2 << "\n transfermatrix\n"
                      << transfer << "\ndirection\n"
                      << direction << "\n scaled direction \n " << S << "\n distance \n"
                      << distance << std::endl;
        }

        jaco << F * R, (distance / S[2]) * F * R, Eigen::Matrix3d::Zero(), (1 / S[2]) * F * R;
        jaco(5, 5) = 1; // set a future time component to zero
        return jaco;
    };

    auto addMeasurementtoGblPoint = [&seedcluster, this](GblPoint& point, std::vector<Plane>::iterator& p) {
        auto cluster = p->cluster();
        Eigen::Vector2d initialResidual;
        //        std::cout << "seed: "<<*seedcluster <<std::endl;
        //        std::cout << "current: "<< *cluster <<std::endl;

        // FIXME: We need the correct initial seed and then do it all in local coordinates
        initialResidual(0) = cluster->global().x() - seedcluster->global().x();
        initialResidual(1) = cluster->global().y() - seedcluster->global().y();
        // Uncertainty of single hit in local coordinates
        Eigen::Matrix2d covv = Eigen::Matrix2d::Identity();
        covv(0, 0) = 1. / cluster->errorX() / cluster->errorX();
        covv(1, 1) = 1. / cluster->errorY() / cluster->errorY();
        point.addMeasurement(initialResidual, covv);
        if(m_logging) {
            std::cout << "Res \n " << initialResidual << std::endl;
        }
    };
    Eigen::Matrix<double, 5, 6> toGbl = Eigen::Matrix<double, 5, 6>::Zero();
    Eigen::Matrix<double, 6, 5> toProteus = Eigen::Matrix<double, 6, 5>::Zero();
    toGbl(0, 5) = 1;
    toGbl(1, 3) = 1;
    toGbl(2, 4) = 1;
    toGbl(3, 0) = 1;
    toGbl(4, 1) = 1;
    toProteus(0, 3) = 1;
    toProteus(1, 4) = 1;
    toProteus(3, 1) = 1;
    toProteus(4, 2) = 1;
    toProteus(5, 0) = 1;

    // lambda to add plane (not the first one) and air scatterers //FIXME: Where to put them?
<<<<<<< HEAD
    auto addPlane = [&seedlocal,
                     &toGbl,
                     &toProteus,
                     &jac,
                     &prevPos,
                     &prevToGlobal,
                     &prevToLocal,
                     &addMeasurementtoGblPoint,
                     &addScattertoGblPoint,
                     &points,
                     this](std::vector<Plane>::iterator& plane) {
        seedlocal = plane->toLocal() * seedlocal;
        double dist = plane->postion() - prevPos;
        auto myjac = jac(plane->toLocal(), prevToGlobal, prevToLocal, dist);
        auto transformedJac = toGbl * myjac * toProteus;
=======
    auto addPlane = [&JacToNext, &prevPos, &addMeasurementtoGblPoint, &addScattertoGblPoint, &points, this](
                        std::vector<Plane>::iterator& plane) {
        double dist = plane->position() - prevPos;
        double frac1 = 0.21, frac2 = 0.58;
        // Current layout
        // |        |        |       |
        // |  frac1 | frac2  | frac1 |
        // |        |        |       |
>>>>>>> 0e6a0c4a

        if(m_logging) {
            std::cout << plane->name() << ", dist to prev:" << dist << "\n ******** Init Jac ******* \n"
                      << myjac << "\n -------- GBL Jac ---- \n"
                      << transformedJac << std::endl;
        }
        auto point = GblPoint(transformedJac);
        addScattertoGblPoint(point, plane->materialbudget());
        if(plane->hasCluster()) {
            addMeasurementtoGblPoint(point, plane);
        }
<<<<<<< HEAD
        prevToGlobal = plane->toGlobal();
        prevToLocal = plane->toLocal();
        prevPos = plane->postion();
=======
        prevPos = plane->position();
>>>>>>> 0e6a0c4a
        points.push_back(point);
        plane->setGblPos(unsigned(points.size())); // gbl starts counting at 1
        seedlocal = plane->toGlobal() * seedlocal;
    };

    // First GblPoint
    std::vector<Plane>::iterator pl = m_planes.begin();
    Eigen::Matrix<double, 6, 6> minit = Eigen::Matrix<double, 6, 6>::Identity();
    minit(0, 0) = 0;
    auto point = GblPoint(toGbl * minit * toProteus);
    addScattertoGblPoint(point, pl->materialbudget());
    if(pl->hasCluster()) {
        addMeasurementtoGblPoint(point, pl);
    }
    points.push_back(point);
    pl->setGblPos(1);
    pl++;

    // add all other points
    for(; pl != m_planes.end(); ++pl) {
        addPlane(pl);
    }

    // Make sure we missed nothing
    if((points.size() != ((m_materialBudget.size() * 3) - 2) && m_use_volume_scatter) ||
       (points.size() != m_materialBudget.size() && !m_use_volume_scatter)) {
        throw TrackError(typeid(GblTrack),
                         "Number of planes " + std::to_string(m_materialBudget.size()) +
                             " doesn't match number of GBL points on trajectory " + std::to_string(points.size()));
    }
    // perform fit
    GblTrajectory traj(points, false); // false = no magnetic field
    double lostWeight = 0;
    int ndf = 0;
    // fit it
    auto fitReturnValue = traj.fit(m_chi2, ndf, lostWeight);
    if(fitReturnValue != 0) { // Is this a good ieda? should we discard track candidates that fail?
        fitReturnValue = traj.fit(m_chi2, ndf, lostWeight);
        if(fitReturnValue != 0) { // Is this a good ieda? should we discard track candidates that fail?
            return;
            //            throw TrackFitError(typeid(GblTrack), "internal GBL Error " + std::to_string(fitReturnValue));
        }
    }
    if(m_logging) {
        std::cout << m_chi2 << "\t" << points.size() << "\t" << fitReturnValue << std::endl;
    }

    // copy the results
    m_ndof = double(ndf);
    m_chi2ndof = (m_ndof < 0.0) ? -1 : (m_chi2 / m_ndof);
    Eigen::VectorXd localPar(5);
    Eigen::MatrixXd localCov(5, 5);
    Eigen::VectorXd gblCorrection(5);
    Eigen::MatrixXd gblCovariance(5, 5);
    Eigen::VectorXd gblResiduals(2);
    Eigen::VectorXd gblErrorsMeasurements(2);
    Eigen::VectorXd gblErrorsResiduals(2);
    Eigen::VectorXd gblDownWeights(2);
    unsigned int numData = 2;
    for(auto plane : m_planes) {
        traj.getScatResults(
            plane.gblPos(), numData, gblResiduals, gblErrorsMeasurements, gblErrorsResiduals, gblDownWeights);
        m_kink[plane.name()] = ROOT::Math::XYPoint(gblResiduals(0), gblResiduals(1));
        traj.getResults(int(plane.gblPos()), localPar, localCov);
        m_corrections[plane.name()] = ROOT::Math::XYZPoint(localPar(3), localPar(4), 0);
        if(plane.hasCluster()) {
            traj.getMeasResults(
                plane.gblPos(), numData, gblResiduals, gblErrorsMeasurements, gblErrorsResiduals, gblDownWeights);
            m_residual[plane.name()] = ROOT::Math::XYPoint(gblResiduals(0), gblResiduals(1));
        }
        if(m_logging) {
            std::cout << m_residual[plane.name()] << "\t" << m_kink[plane.name()] << std::endl;
        }
    }
    m_isFitted = true;
}

ROOT::Math::XYZPoint GblTrack::intercept(double z) const {
    // find the detector with largest z-positon <= z, assumes detectors sorted by z position
    std::string layer = "";
    bool found = false;

    if(!m_isFitted) {
        throw TrackError(typeid(GblTrack), "An interception is requested befor the track is fitted");
    }
    for(auto l : m_planes) {
        layer = l.name();
        if(l.position() >= z) {
            found = true;
            break;
        }
    }
    if(!found) {
        throw TrackError(typeid(GblTrack), "Z-Position of " + std::to_string(z) + " is outside the telescopes z-coverage");
    }
    return (state(layer) + direction(layer) * (z - state(layer).z()));
}

ROOT::Math::XYZPoint GblTrack::state(std::string detectorID) const {
    // The track state at any plane is the seed (always first cluster for now) plus the correction for the plane
    // And as rotations are ignored, the z position is simply the detectors z position
    // Let's check first if the data is fitted and all components are there
    if(!m_isFitted)
        throw TrackError(typeid(GblTrack), " detector " + detectorID + " state is not defined before fitting");
    if(m_materialBudget.count(detectorID) != 1) {
        std::string list;
        for(auto l : m_materialBudget)
            list.append("\n " + l.first + " with <materialBudget, z position>(" + std::to_string(l.second.first) + ", " +
                        std::to_string(l.second.second) + ")");
        throw TrackError(typeid(GblTrack),
                         " detector " + detectorID + " is not appearing in the material budget map" + list);
    }
    if(m_corrections.count(detectorID) != 1)
        throw TrackError(typeid(GblTrack), " detector " + detectorID + " is not appearing in the corrections map");

    // Using the global detector position here is of course not correct, it works for small/no rotations
    // For larger rotations it is an issue
    return ROOT::Math::XYZPoint(clusters().at(0)->global().x() + correction(detectorID).x(),
                                clusters().at(0)->global().y() + correction(detectorID).y(),
                                m_materialBudget.at(detectorID).second);
}

ROOT::Math::XYZVector GblTrack::direction(std::string detectorID) const {

    // Defining the direction following the particle results in the direction
    // beeing definded from the requested plane onwards to the next one
    ROOT::Math::XYZPoint point = state(detectorID);

    // searching for the next detector layer
    bool found = false;
    std::string nextLayer = "";
    for(auto& layer : m_materialBudget) {
        if(found) {
            nextLayer = layer.first;
            break;
        } else if(layer.first == detectorID) {
            found = true;
        }
    }
    if(nextLayer == "")
        throw TrackError(typeid(GblTrack), "Direction after the last telescope plane not defined");
    ROOT::Math::XYZPoint pointAfter = state(nextLayer);
    return ((pointAfter - point) / (pointAfter.z() - point.z()));
}

void GblTrack::print(std::ostream& out) const {
    out << "GblTrack with nhits = " << m_trackClusters.size() << " and nscatterers = " << m_materialBudget.size()
        << ", chi2 = " << m_chi2 << ", ndf = " << m_ndof;
}<|MERGE_RESOLUTION|>--- conflicted
+++ resolved
@@ -52,11 +52,10 @@
             l.setCluster(clusters.at(l.name()));
         }
     }
-<<<<<<< HEAD
 
     // add volume scattering length - for now simply the distance between first and last plane
     if(m_use_volume_scatter)
-        total_material += (m_planes.end()->postion() - m_planes.front().postion()) / m_scattering_length_volume;
+        total_material += (m_planes.back().position() - m_planes.front().position()) / m_scattering_length_volume;
 
     std::vector<GblPoint> points;
     // get the seedcluster for the fit - simply the first one in the list
@@ -64,18 +63,6 @@
     auto prevToGlobal = m_planes.front().toGlobal();
     auto prevToLocal = m_planes.front().toLocal();
     auto seedlocal = seedcluster->global();
-=======
-    std::sort(m_planes.begin(), m_planes.end());
-    // add volume scattering length - we ignore for now the material thickness while considering air
-    if(m_use_volume_scatter) {
-        total_material += (m_planes.back().position() - m_planes.front().position()) / m_scattering_length_volume;
-    }
-
-    std::vector<GblPoint> points;
-    // get the seedcluster for the fit - simply the first one in the list
-    auto seedcluster = m_planes.front().cluster();
-    double prevPos = m_planes.front().position();
->>>>>>> 0e6a0c4a
 
     // lambda to calculate the scattering theta
     auto scatteringTheta = [this](double mbCurrent, double mbTotal) -> double {
@@ -167,7 +154,6 @@
     toProteus(5, 0) = 1;
 
     // lambda to add plane (not the first one) and air scatterers //FIXME: Where to put them?
-<<<<<<< HEAD
     auto addPlane = [&seedlocal,
                      &toGbl,
                      &toProteus,
@@ -180,19 +166,9 @@
                      &points,
                      this](std::vector<Plane>::iterator& plane) {
         seedlocal = plane->toLocal() * seedlocal;
-        double dist = plane->postion() - prevPos;
+        double dist = plane->position() - prevPos;
         auto myjac = jac(plane->toLocal(), prevToGlobal, prevToLocal, dist);
         auto transformedJac = toGbl * myjac * toProteus;
-=======
-    auto addPlane = [&JacToNext, &prevPos, &addMeasurementtoGblPoint, &addScattertoGblPoint, &points, this](
-                        std::vector<Plane>::iterator& plane) {
-        double dist = plane->position() - prevPos;
-        double frac1 = 0.21, frac2 = 0.58;
-        // Current layout
-        // |        |        |       |
-        // |  frac1 | frac2  | frac1 |
-        // |        |        |       |
->>>>>>> 0e6a0c4a
 
         if(m_logging) {
             std::cout << plane->name() << ", dist to prev:" << dist << "\n ******** Init Jac ******* \n"
@@ -204,13 +180,9 @@
         if(plane->hasCluster()) {
             addMeasurementtoGblPoint(point, plane);
         }
-<<<<<<< HEAD
         prevToGlobal = plane->toGlobal();
         prevToLocal = plane->toLocal();
-        prevPos = plane->postion();
-=======
         prevPos = plane->position();
->>>>>>> 0e6a0c4a
         points.push_back(point);
         plane->setGblPos(unsigned(points.size())); // gbl starts counting at 1
         seedlocal = plane->toGlobal() * seedlocal;
