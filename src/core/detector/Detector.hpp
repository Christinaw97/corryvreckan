/** @file
 *  @brief Detector model class
 *  @copyright Copyright (c) 2017-2020 CERN and the Corryvreckan authors.
 * This software is distributed under the terms of the MIT License, copied verbatim in the file "LICENSE.md".
 * In applying this license, CERN does not waive the privileges and immunities granted to it by virtue of its status as an
 * Intergovernmental Organization or submit itself to any jurisdiction.
 */

#ifndef CORRYVRECKAN_DETECTOR_H
#define CORRYVRECKAN_DETECTOR_H

#include <fstream>
#include <map>
#include <string>

#include <Math/DisplacementVector2D.h>
#include <Math/Vector2D.h>
#include <Math/Vector3D.h>
#include "Math/Transform3D.h"
#include "Math/Vector3D.h"

#include "core/config/Configuration.hpp"
#include "core/utils/ROOT.h"
#include "core/utils/log.h"
#include "objects/Track.hpp"

namespace corryvreckan {
    using namespace ROOT::Math;

    /**
     * @brief Role of the detector
     */
    enum class DetectorRole : int {
        NONE = 0x0,      ///< No specific detector role
        REFERENCE = 0x1, ///< Reference detector
        DUT = 0x2,       ///< Detector used as device under test
        AUXILIARY = 0x4, ///< Auxiliary device which should not participate in regular reconstruction but might provide
                         /// additional information
    };

    inline constexpr DetectorRole operator&(DetectorRole x, DetectorRole y) {
        return static_cast<DetectorRole>(static_cast<int>(x) & static_cast<int>(y));
    }

    inline constexpr DetectorRole operator|(DetectorRole x, DetectorRole y) {
        return static_cast<DetectorRole>(static_cast<int>(x) | static_cast<int>(y));
    }

    inline DetectorRole& operator&=(DetectorRole& x, DetectorRole y) {
        x = x & y;
        return x;
    }

    inline DetectorRole& operator|=(DetectorRole& x, DetectorRole y) {
        x = x | y;
        return x;
    }

    /**
     * @brief Detector interface in the reconstruction chain
     *
     * Contains the detector with common properties such as type, name, coordinate
     * etc.
     */
    class Detector {
    public:
        /**
         * Delete default constructor
         */
        Detector() = delete;

        /**
         * Default destructor
         */
        virtual ~Detector() = default;

        /**
         * @brief Constructs a detector in the geometry
         * @param config Configuration object describing the detector
         */
        Detector(const Configuration& config);

        /**
         * @brief Factory to dynamically create detectors
         * @param config Configuration object describing the detector
         * @return shared_ptr that contains the real detector
         */
        static std::shared_ptr<Detector> factory(const Configuration& config);

        /**
         * @brief Get type of the detector
         * @return Type of the detector model
         */
        std::string getType() const;

        /**
         * @brief Get name of the detector
         * @return Detector name
         */
        std::string getName() const;

        /**
         * @brief Check whether detector is registered as reference
         * @return Reference status
         */
        bool isReference() const;

        /**
         * @brief Check whether detector is registered as DUT
         * @return DUT status
         */
        bool isDUT() const;

        /**
         * @brief Check whether detector is registered as auxiliary device and should not parttake in the reconstruction
         * @return Auxiliary status
         */
        bool isAuxiliary() const;

        /**
         * @brief Retrieve configuration object from detector, containing all (potentially updated) parameters
         * @return Configuration object for this detector
         */
        Configuration getConfiguration() const;

        /**
         * @brief Get the total size of the active matrix, i.e. pitch * number of pixels in both dimensions
         * @return 2D vector with the dimensions of the pixle matrix in X and Y
         * @to do: this is designed for PixelDetector, find a proper interface for other Detector type
         */
        virtual XYVector getSize() const = 0;

        /**
         * @brief Get pitch of a single pixel
         * @return Pitch of a pixel
         * @to do: this is designed for PixelDetector, find a proper interface for other Detector type
         */
        virtual XYVector getPitch() const = 0;

        /**
         * @brief Get intrinsic spatial resolution of the detector
         * @return Intrinsic spatial resolution in X and Y
         * @to do: this is designed for PixelDetector, find a proper interface for other Detector type
         */
        virtual XYVector getSpatialResolution() const = 0;

        /**
         * @brief Get number of pixels in x and y
         * @return Number of two dimensional pixels
         * @to do: this is designed for PixelDetector, find a proper interface for other Detector type
         */
        virtual ROOT::Math::DisplacementVector2D<ROOT::Math::Cartesian2D<int>> nPixels() const = 0;

        /**
         * @brief Get detector time offset from global clock, can be used to correct for constant shifts or time of flight
         * @return Time offset of respective detector
         */
        double timeOffset() const { return m_timeOffset; }

        /**
         * @brief Get detector time resolution, used for timing cuts during clustering, track formation, etc.
         * @return Time resolutiom of respective detector
         */
        double getTimeResolution() const;

        /**
         * @brief Update detector position in the world
         * @param displacement Vector with three position coordinates
         */
        virtual void displacement(XYZPoint displacement) = 0;

        /**
         * @brief Get position in the world
         * @return Global position in Cartesian coordinates
         */
        virtual XYZPoint displacement() const = 0;

        /**
         * @brief Get orientation in the world
         * @return Vector with three rotation angles
         */
        virtual XYZVector rotation() const = 0;

        /**
         * @brief Update detector orientation in the world
         * @param rotation Vector with three rotation angles
         */
        virtual void rotation(XYZVector rotation) = 0;

        /**
         * @brief Get normal vector to sensor surface
         * @return Normal vector to sensor surface
         */
        PositionVector3D<Cartesian3D<double>> normal() const { return m_normal; }

        /**
         * @brief Get origin vector to sensor surface
         * @return Origin vector to sensor surface
         */
        PositionVector3D<Cartesian3D<double>> origin() const { return m_origin; }

        /**
         * @brief Get path of the file with calibration information
         * @return Path of the calibration file
         *
         * @note The data contained in the calibration file is detector-specific and is
         * not parsed. This is left to the individual modules decoding the detector data.
         */
        std::string calibrationFile() const { return m_calibrationfile; }

        /**
         * @brief Get path of the file with pixel mask information
         * @return Path of the pixel mask file
         */
        std::string maskFile() const { return m_maskfile; }

        /**
         * @brief Mark a detector channel as masked
         * @param chX X coordinate of the pixel to be masked
         * @param chY Y coordinate of the pixel to be masked
         * @to do: This is designed for PixelDetector, the parameters can be different with other type of Detector
         */
        virtual void maskChannel(int chX, int chY) = 0;

        /**
         * @brief Check if a detector channel is masked
         * @param chX X coordinate of the pixel to check
         * @param chY Y coordinate of the pixel to check
         * @return    Mask status of the pixel in question
         * @to do: This is designed for PixelDetector, the parameters can be different with other type of Detector
         */
        virtual bool masked(int chX, int chY) const = 0;

        /**
         * @brief Update coordinate transformations based on currently configured position and orientation values
         */
        void update();

        // Function to get global intercept with a track
        virtual PositionVector3D<Cartesian3D<double>> getIntercept(const Track* track) const = 0;
        // Function to get local intercept with a track
        virtual PositionVector3D<Cartesian3D<double>> getLocalIntercept(const Track* track) const = 0;

        // Function to check if a track intercepts with a plane
        virtual bool hasIntercept(const Track* track, double pixelTolerance = 0.) const = 0;

        // Function to check if a track goes through/near a masked pixel
        virtual bool hitMasked(Track* track, int tolerance = 0.) const = 0;

        // Functions to get row and column from local position
        virtual double getRow(PositionVector3D<Cartesian3D<double>> localPosition) const = 0;
        virtual double getColumn(PositionVector3D<Cartesian3D<double>> localPosition) const = 0;

        // Function to get local position from column (x) and row (y) coordinates
        virtual PositionVector3D<Cartesian3D<double>> getLocalPosition(double column, double row) const = 0;

        /**
         * Transformation from local (sensor) coordinates to in-pixel coordinates
         * @param  column Column address ranging from int_column-0.5*pitch to int_column+0.5*pitch
         * @param  row Row address ranging from int_column-0.5*pitch to int_column+0.5*pitch
         * @return               Position within a single pixel cell, given in units of length
         */
        virtual XYVector inPixel(const double column, const double row) const = 0;

        /**
         * Transformation from local (sensor) coordinates to in-pixel coordinates
         * @param  localPosition Local position on the sensor
         * @return               Position within a single pixel cell, given in units of length
         */
        virtual XYVector inPixel(PositionVector3D<Cartesian3D<double>> localPosition) const = 0;

        /**
         * @brief Transform local coordinates of this detector into global coordinates
         * @param  local Local coordinates in the reference frame of this detector
         * @return       Global coordinates
         */
        XYZPoint localToGlobal(XYZPoint local) const { return m_localToGlobal * local; };

        /**
         * @brief Transform global coordinates into detector-local coordinates
         * @param  global Global coordinates
         * @return        Local coordinates in the reference frame of this detector
         */
        XYZPoint globalToLocal(XYZPoint global) const { return m_globalToLocal * global; };

        /**
         * @brief Check whether given track is within the detector's region-of-interest
         * @param  track The track to be checked
         * @return       Boolean indicating cluster affiliation with region-of-interest
         */
        virtual bool isWithinROI(const Track* track) const = 0;

        /**
         * @brief Check whether given cluster is within the detector's region-of-interest
         * @param  cluster The cluster to be checked
         * @return         Boolean indicating cluster affiliation with region-of-interest
         */
        virtual bool isWithinROI(Cluster* cluster) const = 0;

        /**
         * @brief Return the thickness of the senosr assembly layer (sensor+support) in fractions of radiation length
         * @return thickness in fractions of radiation length
         */
        double materialBudget() const { return m_materialBudget; }

<<<<<<< HEAD
        Transform3D toGlobal() const { return m_localToGlobal; }
        Transform3D toLocal() const { return m_globalToLocal; }

    private:
=======
    protected:
>>>>>>> 56acbb4b
        // Roles of the detector
        DetectorRole m_role;

        // Initialize coordinate transformations
        virtual void initialise() = 0;

        // Build axis, for devices which are not auxiliary
        // Different in Pixel/Strip Detector
        virtual void build_axes(const Configuration& config) = 0;

        // Config detector, for devices which are not auxiliary
        // Different in Pixel/Strip Detector
        virtual void configure_detector(Configuration& config) const = 0;
        // Set position, orientation, mode of detector
        // Different in Pixel/Strip Detector
        virtual void configure_pos_and_orientation(Configuration& config) const = 0;

        // Functions to set and check channel masking
        void set_mask_file(std::string file);
        virtual void process_mask_file() = 0;

        // Detector information
        std::string m_detectorType;
        std::string m_detectorName;

        double m_timeOffset;
        double m_timeResolution;
        double m_materialBudget;

        // Transforms from local to global and back
        Transform3D m_localToGlobal;
        Transform3D m_globalToLocal;

        // Normal to the detector surface and point on the surface
        PositionVector3D<Cartesian3D<double>> m_normal;
        PositionVector3D<Cartesian3D<double>> m_origin;

        // Path of calibration file
        std::string m_calibrationfile;

        // List of masked channels
        std::map<int, bool> m_masked;
        std::string m_maskfile;
        std::string m_maskfile_name;
    };
} // namespace corryvreckan

#include "PixelDetector.hpp"
#endif // CORRYVRECKAN_DETECTOR_H<|MERGE_RESOLUTION|>--- conflicted
+++ resolved
@@ -303,14 +303,10 @@
          */
         double materialBudget() const { return m_materialBudget; }
 
-<<<<<<< HEAD
         Transform3D toGlobal() const { return m_localToGlobal; }
         Transform3D toLocal() const { return m_globalToLocal; }
 
-    private:
-=======
     protected:
->>>>>>> 56acbb4b
         // Roles of the detector
         DetectorRole m_role;
 
