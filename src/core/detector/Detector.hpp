--- conflicted
+++ resolved
@@ -225,11 +225,7 @@
          * @note The data contained in the calibration file is detector-specific and is
          * not parsed. This is left to the individual modules decoding the detector data.
          */
-<<<<<<< HEAD
-        std::string calibrationFile() const { return m_calibrationfile.value_or(""); }
-=======
-        std::filesystem::path calibrationFile() const { return m_calibrationfile; }
->>>>>>> 1119fa6f
+         std::filesystem::path calibrationFile() const { return m_calibrationfile.value_or(""); }
 
         /**
          * @brief Set the file with pixel mask information
@@ -388,11 +384,7 @@
         PositionVector3D<Cartesian3D<double>> m_origin;
 
         // Path of calibration file
-<<<<<<< HEAD
-        std::optional<std::string> m_calibrationfile;
-=======
-        std::filesystem::path m_calibrationfile;
->>>>>>> 1119fa6f
+        std::optional<std::filesystem::path> m_calibrationfile;
 
         // List of masked channels
         std::map<int, bool> m_masked;
