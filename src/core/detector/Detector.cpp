/** @file
 *  @brief Implementation of the detector model
 *  @copyright Copyright (c) 2017 CERN and the Corryvreckan authors.
 * This software is distributed under the terms of the MIT License, copied verbatim in the file "LICENSE.md".
 * In applying this license, CERN does not waive the privileges and immunities granted to it by virtue of its status as an
 * Intergovernmental Organization or submit itself to any jurisdiction.
 */

#include <fstream>
#include <map>
#include <string>

#include "Math/RotationX.h"
#include "Math/RotationY.h"
#include "Math/RotationZ.h"
#include "Math/RotationZYX.h"

#include "Detector.hpp"
#include "core/utils/log.h"

using namespace ROOT::Math;
using namespace corryvreckan;

Detector::Detector(const Configuration& config) : m_role(DetectorRole::NONE) {

    // Role of this detector:
    auto roles = config.getArray<std::string>("role", std::vector<std::string>{"none"});
    for(auto& role : roles) {
        std::transform(role.begin(), role.end(), role.begin(), ::tolower);
        if(role == "none") {
            m_role |= DetectorRole::NONE;
        } else if(role == "reference" || role == "ref") {
            m_role |= DetectorRole::REFERENCE;
        } else if(role == "dut") {
            m_role |= DetectorRole::DUT;
        } else if(role == "auxiliary" || role == "aux") {
            m_role |= DetectorRole::AUXILIARY;
        } else {
            throw InvalidValueError(config, "role", "Detector role does not exist.");
        }
    }

    // Auxiliary devices cannot hold other roles:
    if(static_cast<bool>(m_role & DetectorRole::AUXILIARY) && m_role != DetectorRole::AUXILIARY) {
        throw InvalidValueError(config, "role", "Auxiliary devices cannot hold any other detector role");
    }

    // Detector position and orientation
    m_displacement = config.get<ROOT::Math::XYZPoint>("position", ROOT::Math::XYZPoint());
    m_orientation = config.get<ROOT::Math::XYZVector>("orientation", ROOT::Math::XYZVector());
    m_orientation_mode = config.get<std::string>("orientation_mode", "xyz");
    if(m_orientation_mode != "xyz" && m_orientation_mode != "zyx") {
        throw InvalidValueError(config, "orientation_mode", "Invalid detector orientation mode");
    }

    // Number of pixels
    m_nPixels = config.get<ROOT::Math::DisplacementVector2D<Cartesian2D<int>>>("number_of_pixels");
    // Size of the pixels
    m_pitch = config.get<ROOT::Math::XYVector>("pixel_pitch");
    // Material budget of detector, including support material
    if(!config.has("material_budget")) {
        LOG(WARNING) << "No material budget given for " << m_detectorName << ", assuming zero";
    } else if(config.get<double>("material_budget") < 0) {
        throw InvalidValueError(config, "material_budget", "Material budget has to be positive");
    } else {
        m_materialBudget = config.get<double>("material_budget");
    }

    // Intrinsic position resolution, defaults to 4um:
    m_resolution = config.get<ROOT::Math::XYVector>("resolution", ROOT::Math::XYVector(0.004, 0.004));

    m_detectorName = config.getName();

    if(Units::convert(m_pitch.X(), "mm") >= 1 or Units::convert(m_pitch.Y(), "mm") >= 1 or
       Units::convert(m_pitch.X(), "um") <= 1 or Units::convert(m_pitch.Y(), "um") <= 1) {
        LOG(WARNING) << "Pixel pitch unphysical for detector " << m_detectorName << ": " << std::endl
                     << Units::display(m_pitch, {"nm", "um", "mm"});
    }

    m_detectorType = config.get<std::string>("type");
<<<<<<< HEAD
    m_timeOffset = config.get<double>("time_offset", 0.0);
    m_timingResolution = config.get<double>("timing_resolution", 0.0); // note: change default value; require value set?
=======
    std::transform(m_detectorType.begin(), m_detectorType.end(), m_detectorType.begin(), ::tolower);
    m_timingOffset = config.get<double>("time_offset", 0.0);
>>>>>>> e9fb7837
    m_roi = config.getMatrix<int>("roi", std::vector<std::vector<int>>());

    this->initialise();

    LOG(TRACE) << "Initialized \"" << m_detectorType << "\": " << m_nPixels.X() << "x" << m_nPixels.Y() << " px, pitch of "
               << Units::display(m_pitch, {"mm", "um"});
    LOG(TRACE) << "  Position:    " << Units::display(m_displacement, {"mm", "um"});
    LOG(TRACE) << "  Orientation: " << Units::display(m_orientation, {"deg"}) << " (" << m_orientation_mode << ")";
    if(m_timeOffset > 0.) {
        LOG(TRACE) << "Time offset: " << m_timeOffset;
    }
    LOG(INFO) << "  Timing resolution: " << Units::display(m_timingResolution, {"ms", "us"});

    if(config.has("mask_file")) {
        m_maskfile_name = config.get<std::string>("mask_file");
        std::string mask_file = config.getPath("mask_file");
        LOG(DEBUG) << "Adding mask to detector \"" << config.getName() << "\", reading from " << mask_file;
        setMaskFile(mask_file);
        processMaskFile();
    }
}

std::string Detector::name() const {
    return m_detectorName;
}

std::string Detector::type() const {
    return m_detectorType;
}

XYVector Detector::size() const {
    return XYVector(m_pitch.X() * m_nPixels.X(), m_pitch.Y() * m_nPixels.Y());
}

bool Detector::isReference() const {
    return static_cast<bool>(m_role & DetectorRole::REFERENCE);
}

bool Detector::isDUT() const {
    return static_cast<bool>(m_role & DetectorRole::DUT);
}

bool Detector::isAuxiliary() const {
    return static_cast<bool>(m_role & DetectorRole::AUXILIARY);
}

// Functions to set and check channel masking
void Detector::setMaskFile(std::string file) {
    m_maskfile = file;
}

void Detector::processMaskFile() {
    // Open the file with masked pixels
    std::ifstream inputMaskFile(m_maskfile, std::ios::in);
    if(!inputMaskFile.is_open()) {
        LOG(ERROR) << "Could not open mask file " << m_maskfile;
    } else {
        int row = 0, col = 0;
        std::string id;
        // loop over all lines and apply masks
        while(inputMaskFile >> id) {
            if(id == "c") {
                inputMaskFile >> col;
                if(col > nPixels().X() - 1) {
                    LOG(ERROR) << "Column " << col << " outside of pixel matrix, chip has only " << nPixels().X()
                               << " columns!";
                }
                LOG(TRACE) << "Masking column " << col;
                for(int r = 0; r < nPixels().Y(); r++) {
                    maskChannel(col, r);
                }
            } else if(id == "r") {
                inputMaskFile >> row;
                if(row > nPixels().Y() - 1) {
                    LOG(ERROR) << "Row " << col << " outside of pixel matrix, chip has only " << nPixels().Y() << " rows!";
                }
                LOG(TRACE) << "Masking row " << row;
                for(int c = 0; c < nPixels().X(); c++) {
                    maskChannel(c, row);
                }
            } else if(id == "p") {
                inputMaskFile >> col >> row;
                if(col > nPixels().X() - 1 || row > nPixels().Y() - 1) {
                    LOG(ERROR) << "Pixel " << col << " " << row << " outside of pixel matrix, chip has only "
                               << nPixels().X() << " x " << nPixels().Y() << " pixels!";
                }
                LOG(TRACE) << "Masking pixel " << col << " " << row;
                maskChannel(col, row); // Flag to mask a pixel
            } else {
                LOG(ERROR) << "Could not parse mask entry (id \"" << id << "\")";
            }
        }
        LOG(INFO) << m_masked.size() << " masked pixels";
    }
}

void Detector::maskChannel(int chX, int chY) {
    int channelID = chX + m_nPixels.X() * chY;
    m_masked[channelID] = true;
}

bool Detector::masked(int chX, int chY) const {
    int channelID = chX + m_nPixels.X() * chY;
    if(m_masked.count(channelID) > 0)
        return true;
    return false;
}

// Function to initialise transforms
void Detector::initialise() {

    // Make the local to global transform, built from a displacement and
    // rotation
    Translation3D translations = Translation3D(m_displacement.X(), m_displacement.Y(), m_displacement.Z());

    Rotation3D rotations;
    if(m_orientation_mode == "xyz") {
        rotations = RotationZ(m_orientation.Z()) * RotationY(m_orientation.Y()) * RotationX(m_orientation.X());
    } else if(m_orientation_mode == "zyx") {
        rotations = RotationZYX(m_orientation.x(), m_orientation.y(), m_orientation.x());
    }

    m_localToGlobal = Transform3D(rotations, translations);
    m_globalToLocal = m_localToGlobal.Inverse();

    // Find the normal to the detector surface. Build two points, the origin and a unit step in z,
    // transform these points to the global co-ordinate frame and then make a vector pointing between them
    m_origin = PositionVector3D<Cartesian3D<double>>(0., 0., 0.);
    m_origin = m_localToGlobal * m_origin;
    PositionVector3D<Cartesian3D<double>> localZ(0., 0., 1.);
    localZ = m_localToGlobal * localZ;
    m_normal = PositionVector3D<Cartesian3D<double>>(
        localZ.X() - m_origin.X(), localZ.Y() - m_origin.Y(), localZ.Z() - m_origin.Z());
}

// Function to update transforms (such as during alignment)
void Detector::update() {
    this->initialise();
}

Configuration Detector::getConfiguration() const {

    Configuration config(name());
    config.set("type", m_detectorType);

    // Store the role of the detector
    std::vector<std::string> roles;
    if(this->isDUT()) {
        roles.push_back("dut");
    }
    if(this->isReference()) {
        roles.push_back("reference");
    }
    if(this->isAuxiliary()) {
        roles.push_back("auxiliary");
    }

    if(!roles.empty()) {
        config.setArray("role", roles);
    }

    config.set("position", m_displacement, {"um", "mm"});
    config.set("orientation_mode", m_orientation_mode);
    config.set("orientation", m_orientation, {"deg"});
    config.set("number_of_pixels", m_nPixels);

    // Size of the pixels
    config.set("pixel_pitch", m_pitch, {"um"});

    // Intrinsic resolution:
    config.set("resolution", m_resolution, {"um"});

    if(m_timeOffset != 0.) {
        config.set("time_offset", m_timeOffset, {"ns", "us", "ms", "s"});
    }

    config.set("timing_resolution", m_timingResolution, {"ns", "us", "ms", "s"});

    if(!m_maskfile_name.empty()) {
        config.set("mask_file", m_maskfile_name);
    }

    config.setMatrix("roi", m_roi);
    // material budget
    if(m_materialBudget > 0.0) {
        config.set("material_budget", m_materialBudget);
    }
    return config;
}

// Function to get global intercept with a track
PositionVector3D<Cartesian3D<double>> Detector::getIntercept(const Track* track) const {

    // Get the distance from the plane to the track initial state
    double distance = (m_origin.X() - track->state(m_detectorName).X()) * m_normal.X();
    distance += (m_origin.Y() - track->state(m_detectorName).Y()) * m_normal.Y();
    distance += (m_origin.Z() - track->state(m_detectorName).Z()) * m_normal.Z();
    distance /= (track->direction(m_detectorName).X() * m_normal.X() + track->direction(m_detectorName).Y() * m_normal.Y() +
                 track->direction(m_detectorName).Z() * m_normal.Z());

    // Propagate the track
    PositionVector3D<Cartesian3D<double>> globalIntercept(
        track->state(m_detectorName).X() + distance * track->direction(m_detectorName).X(),
        track->state(m_detectorName).Y() + distance * track->direction(m_detectorName).Y(),
        track->state(m_detectorName).Z() + distance * track->direction(m_detectorName).Z());
    return globalIntercept;
}

PositionVector3D<Cartesian3D<double>> Detector::getLocalIntercept(const Track* track) const {
    return globalToLocal(getIntercept(track));
}

// Function to check if a track intercepts with a plane
bool Detector::hasIntercept(const Track* track, double pixelTolerance) const {

    // First, get the track intercept in global co-ordinates with the plane
    PositionVector3D<Cartesian3D<double>> globalIntercept = this->getIntercept(track);

    // Convert to local co-ordinates
    PositionVector3D<Cartesian3D<double>> localIntercept = this->m_globalToLocal * globalIntercept;

    // Get the row and column numbers
    double row = this->getRow(localIntercept);
    double column = this->getColumn(localIntercept);

    // Check if the row and column are outside of the chip
    // Chip reaches from -0.5 to nPixels-0.5
    bool intercept = true;
    if(row < pixelTolerance - 0.5 || row > (this->m_nPixels.Y() - pixelTolerance - 0.5) || column < pixelTolerance - 0.5 ||
       column > (this->m_nPixels.X() - pixelTolerance - 0.5))
        intercept = false;

    return intercept;
}

// Function to check if a track goes through/near a masked pixel
bool Detector::hitMasked(Track* track, int tolerance) const {

    // First, get the track intercept in global co-ordinates with the plane
    PositionVector3D<Cartesian3D<double>> globalIntercept = this->getIntercept(track);

    // Convert to local co-ordinates
    PositionVector3D<Cartesian3D<double>> localIntercept = this->m_globalToLocal * globalIntercept;

    // Get the row and column numbers
    int row = static_cast<int>(floor(this->getRow(localIntercept) + 0.5));
    int column = static_cast<int>(floor(this->getColumn(localIntercept) + 0.5));

    // Check if the pixels around this pixel are masked
    bool hitmasked = false;
    for(int r = (row - tolerance); r <= (row + tolerance); r++) {
        for(int c = (column - tolerance); c <= (column + tolerance); c++) {
            if(this->masked(c, r))
                hitmasked = true;
        }
    }

    return hitmasked;
}

// Functions to get row and column from local position
double Detector::getRow(const PositionVector3D<Cartesian3D<double>> localPosition) const {
    // (1-m_nPixelsX%2)/2. --> add 1/2 pixel pitch if even number of rows
    double row = localPosition.Y() / m_pitch.Y() + static_cast<double>(m_nPixels.Y()) / 2. + (1 - m_nPixels.Y() % 2) / 2.;
    return row;
}
double Detector::getColumn(const PositionVector3D<Cartesian3D<double>> localPosition) const {
    // (1-m_nPixelsX%2)/2. --> add 1/2 pixel pitch if even number of columns
    double column = localPosition.X() / m_pitch.X() + static_cast<double>(m_nPixels.X()) / 2. + (1 - m_nPixels.X() % 2) / 2.;
    return column;
}

// Function to get local position from row and column
PositionVector3D<Cartesian3D<double>> Detector::getLocalPosition(double column, double row) const {

    return PositionVector3D<Cartesian3D<double>>(
        m_pitch.X() * (column - m_nPixels.X() / 2), m_pitch.Y() * (row - m_nPixels.Y() / 2), 0.);
}

// Function to get in-pixel position
ROOT::Math::XYVector Detector::inPixel(const double column, const double row) const {
    // a pixel ranges from (col-0.5) to (col+0.5)
    return XYVector(m_pitch.X() * (column - floor(column) - 0.5), m_pitch.Y() * (row - floor(row) - 0.5));
}

ROOT::Math::XYVector Detector::inPixel(const PositionVector3D<Cartesian3D<double>> localPosition) const {
    double column = getColumn(localPosition);
    double row = getRow(localPosition);
    return inPixel(column, row);
}

// Check if track position is within ROI:
bool Detector::isWithinROI(const Track* track) const {

    // Empty region of interest:
    if(m_roi.empty()) {
        return true;
    }

    // Check that track is within region of interest using winding number algorithm
    auto localIntercept = this->getLocalIntercept(track);
    auto coordinates = std::make_pair(this->getColumn(localIntercept), this->getRow(localIntercept));
    if(winding_number(coordinates, m_roi) != 0) {
        return true;
    }

    // Outside ROI:
    return false;
}

// Check if cluster is within ROI and/or touches ROI border:
bool Detector::isWithinROI(Cluster* cluster) const {

    // Empty region of interest:
    if(m_roi.empty()) {
        return true;
    }

    // Loop over all pixels of the cluster
    for(auto& pixel : cluster->pixels()) {
        if(winding_number(pixel->coordinates(), m_roi) == 0) {
            return false;
        }
    }
    return true;
}

/* isLeft(): tests if a point is Left|On|Right of an infinite line.
 * via: http://geomalgorithms.com/a03-_inclusion.html
 *    Input:  three points P0, P1, and P2
 *    Return: >0 for P2 left of the line through P0 and P1
 *            =0 for P2  on the line
 *            <0 for P2  right of the line
 *    See: Algorithm 1 "Area of Triangles and Polygons"
 */
int Detector::isLeft(std::pair<int, int> pt0, std::pair<int, int> pt1, std::pair<int, int> pt2) {
    return ((pt1.first - pt0.first) * (pt2.second - pt0.second) - (pt2.first - pt0.first) * (pt1.second - pt0.second));
}

/* Winding number test for a point in a polygon
 * via: http://geomalgorithms.com/a03-_inclusion.html
 *      Input:   x, y = a point,
 *               polygon = vector of vertex points of a polygon V[n+1] with V[n]=V[0]
 *      Return:  wn = the winding number (=0 only when P is outside)
 */
int Detector::winding_number(std::pair<int, int> probe, std::vector<std::vector<int>> polygon) {
    // Two points don't make an area
    if(polygon.size() < 3) {
        LOG(DEBUG) << "No ROI given.";
        return 0;
    }

    int wn = 0; // the  winding number counter

    // loop through all edges of the polygon

    // edge from V[i] to  V[i+1]
    for(size_t i = 0; i < polygon.size(); i++) {
        auto point_this = std::make_pair(polygon.at(i).at(0), polygon.at(i).at(1));
        auto point_next = (i + 1 < polygon.size() ? std::make_pair(polygon.at(i + 1).at(0), polygon.at(i + 1).at(1))
                                                  : std::make_pair(polygon.at(0).at(0), polygon.at(0).at(1)));

        // start y <= P.y
        if(point_this.second <= probe.second) {
            // an upward crossing
            if(point_next.second > probe.second) {
                // P left of  edge
                if(isLeft(point_this, point_next, probe) > 0) {
                    // have  a valid up intersect
                    ++wn;
                }
            }
        } else {
            // start y > P.y (no test needed)

            // a downward crossing
            if(point_next.second <= probe.second) {
                // P right of  edge
                if(isLeft(point_this, point_next, probe) < 0) {
                    // have  a valid down intersect
                    --wn;
                }
            }
        }
    }
    return wn;
}<|MERGE_RESOLUTION|>--- conflicted
+++ resolved
@@ -78,13 +78,9 @@
     }
 
     m_detectorType = config.get<std::string>("type");
-<<<<<<< HEAD
-    m_timeOffset = config.get<double>("time_offset", 0.0);
-    m_timingResolution = config.get<double>("timing_resolution", 0.0); // note: change default value; require value set?
-=======
     std::transform(m_detectorType.begin(), m_detectorType.end(), m_detectorType.begin(), ::tolower);
     m_timingOffset = config.get<double>("time_offset", 0.0);
->>>>>>> e9fb7837
+    m_timingResolution = config.get<double>("timing_resolution", 0.0); // note: change default value; require value set?
     m_roi = config.getMatrix<int>("roi", std::vector<std::vector<int>>());
 
     this->initialise();
